--- conflicted
+++ resolved
@@ -7,17 +7,12 @@
 from path import path
 
 from pkg_resources import resource_string
-from xmodule.contentstore.content import XASSET_SRCREF_PREFIX, StaticContent
-<<<<<<< HEAD
 from xblock.core import Scope, String
-=======
 from xmodule.editing_module import EditingDescriptor
 from xmodule.html_checker import check_html
-from xmodule.modulestore import Location
 from xmodule.stringify import stringify_children
 from xmodule.x_module import XModule
 from xmodule.xml_module import XmlDescriptor, name_to_pathname
->>>>>>> a6b35853
 
 log = logging.getLogger("mitx.courseware")
 
@@ -29,17 +24,12 @@
                     ]
          }
     js_module_name = "HTMLModule"
-<<<<<<< HEAD
+    css = {'scss': [resource_string(__name__, 'css/html/display.scss')]}
 
     data = String(help="Html contents to display for this module", scope=Scope.content)
-    
-=======
-    css = {'scss': [resource_string(__name__, 'css/html/display.scss')]}
 
->>>>>>> a6b35853
     def get_html(self):
         return self.data
-
 
 
 class HtmlDescriptor(XmlDescriptor, EditingDescriptor):
@@ -50,7 +40,7 @@
     module_class = HtmlModule
     filename_extension = "xml"
     template_dir_name = "html"
-    
+
     data = String(help="Html contents to display for this module", scope=Scope.content)
 
     js = {'coffee': [resource_string(__name__, 'js/src/html/edit.coffee')]}
@@ -111,8 +101,6 @@
             filepath = "{base}/{name}.html".format(base=base, name=filename)
             #log.debug("looking for html file for {0} at {1}".format(location, filepath))
 
-
-
             # VS[compat]
             # TODO (cpennington): If the file doesn't exist at the right path,
             # give the class a chance to fix it up. The file will be written out
@@ -163,17 +151,12 @@
 
         # Not proper format.  Write html to file, return an empty tag
         pathname = name_to_pathname(self.url_name)
-        pathdir = path(pathname).dirname()
         filepath = u'{category}/{pathname}.html'.format(category=self.category,
                                                     pathname=pathname)
 
         resource_fs.makedir(os.path.dirname(filepath), recursive=True, allow_recreate=True)
         with resource_fs.open(filepath, 'w') as file:
-<<<<<<< HEAD
-            file.write(self.data)
-=======
-            file.write(self.definition['data'].encode('utf-8'))
->>>>>>> a6b35853
+            file.write(self.data.encode('utf-8'))
 
         # write out the relative name
         relname = path(pathname).basename()
