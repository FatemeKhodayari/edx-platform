import logging
from cStringIO import StringIO
from math import exp, erf
from lxml import etree
from path import path  # NOTE (THK): Only used for detecting presence of syllabus
import requests
import time
from datetime import datetime

from xmodule.modulestore import Location
from xmodule.seq_module import SequenceDescriptor, SequenceModule
from xmodule.timeparse import parse_time
from xmodule.util.decorators import lazyproperty
from xmodule.graders import grader_from_conf
from datetime import datetime
import json
import logging
import requests
import time
import copy

from xblock.core import Scope, ModelType, List, String, Object, Boolean
from .fields import Date

log = logging.getLogger(__name__)


edx_xml_parser = etree.XMLParser(dtd_validation=False, load_dtd=False,
                                 remove_comments=True, remove_blank_text=True)

<<<<<<< HEAD
class Textbook(object):
    def __init__(self, title, book_url):
        self.title = title
        self.book_url = book_url
        self.start_page = int(self.table_of_contents[0].attrib['page'])
=======
_cached_toc = {}


class CourseDescriptor(SequenceDescriptor):
    module_class = SequenceModule
>>>>>>> a6b35853

        # The last page should be the last element in the table of contents,
        # but it may be nested. So recurse all the way down the last element
        last_el = self.table_of_contents[-1]
        while last_el.getchildren():
            last_el = last_el[-1]

        self.end_page = int(last_el.attrib['page'])

    @lazyproperty
    def table_of_contents(self):
        """
        Accesses the textbook's table of contents (default name "toc.xml") at the URL self.book_url

        Returns XML tree representation of the table of contents
        """
        toc_url = self.book_url + 'toc.xml'

        # Get the table of contents from S3
        log.info("Retrieving textbook table of contents from %s" % toc_url)
        try:
            r = requests.get(toc_url)
        except Exception as err:
            msg = 'Error %s: Unable to retrieve textbook table of contents at %s' % (err, toc_url)
            log.error(msg)
            raise Exception(msg)

        # TOC is XML. Parse it
        try:
            table_of_contents = etree.fromstring(r.text)
        except Exception as err:
            msg = 'Error %s: Unable to parse XML for textbook table of contents at %s' % (err, toc_url)
            log.error(msg)
            raise Exception(msg)

        return table_of_contents

<<<<<<< HEAD

class TextbookList(ModelType):
    def from_json(self, values):
        textbooks = []
        for title, book_url in values:
=======
            # cdodge: I've added this caching of TOC because in Mongo-backed instances (but not Filesystem stores)
            # course modules have a very short lifespan and are constantly being created and torn down.
            # Since this module in the __init__() method does a synchronous call to AWS to get the TOC
            # this is causing a big performance problem. So let's be a bit smarter about this and cache
            # each fetch and store in-mem for 10 minutes.
            # NOTE: I have to get this onto sandbox ASAP as we're having runtime failures. I'd like to swing back and
            # rewrite to use the traditional Django in-memory cache.
            try:
                # see if we already fetched this
                if toc_url in _cached_toc:
                    (table_of_contents, timestamp) = _cached_toc[toc_url]
                    age = datetime.now() - timestamp
                    # expire every 10 minutes
                    if age.seconds < 600:
                        return table_of_contents
            except Exception as err:
                pass

            # Get the table of contents from S3
            log.info("Retrieving textbook table of contents from %s" % toc_url)
            try:
                r = requests.get(toc_url)
            except Exception as err:
                msg = 'Error %s: Unable to retrieve textbook table of contents at %s' % (err, toc_url)
                log.error(msg)
                raise Exception(msg)

            # TOC is XML. Parse it
            try:
                table_of_contents = etree.fromstring(r.text)
                _cached_toc[toc_url] = (table_of_contents, datetime.now())
            except Exception as err:
                msg = 'Error %s: Unable to parse XML for textbook table of contents at %s' % (err, toc_url)
                log.error(msg)
                raise Exception(msg)

            return table_of_contents

    def __init__(self, system, definition=None, **kwargs):
        super(CourseDescriptor, self).__init__(system, definition, **kwargs)
        self.textbooks = []
        for title, book_url in self.definition['data']['textbooks']:
>>>>>>> a6b35853
            try:
                textbooks.append(Textbook(title, book_url))
            except:
                # If we can't get to S3 (e.g. on a train with no internet), don't break
                # the rest of the courseware.
                log.exception("Couldn't load textbook ({0}, {1})".format(title, book_url))
                continue

        return textbooks

    def to_json(self, values):
        json_data = []
        for val in values:
            if isinstance(val, Textbook):
                json_data.append((textbook.title, textbook.book_url))
            elif isinstance(val, tuple):
                json_data.append(val)
            else:
                continue
        return json_data


class CourseDescriptor(SequenceDescriptor):
    module_class = SequenceModule

    textbooks = TextbookList(help="List of pairs of (title, url) for textbooks used in this course", default=[], scope=Scope.content)
    wiki_slug = String(help="Slug that points to the wiki for this course", scope=Scope.content)
    enrollment_start = Date(help="Date that enrollment for this class is opened", scope=Scope.settings)
    enrollment_end = Date(help="Date that enrollment for this class is closed", scope=Scope.settings)
    start = Date(help="Start time when this module is visible", scope=Scope.settings)
    end = Date(help="Date that this class ends", scope=Scope.settings)
    advertised_start = Date(help="Date that this course is advertised to start", scope=Scope.settings)
    grading_policy = Object(help="Grading policy definition for this class", scope=Scope.content, default={})
    show_calculator = Boolean(help="Whether to show the calculator in this course", default=False, scope=Scope.settings)
    display_name = String(help="Display name for this module", scope=Scope.settings)
    tabs = List(help="List of tabs to enable in this course", scope=Scope.settings)
    end_of_course_survey_url = String(help="Url for the end-of-course survey", scope=Scope.settings)
    discussion_blackouts = List(help="List of pairs of start/end dates for discussion blackouts", scope=Scope.settings, default=[])
    discussion_topics = Object(
        help="Map of topics names to ids",
        scope=Scope.settings,
        computed_default=lambda c: {'General': {'id': c.location.html_id()}},
        )
    has_children = True

    info_sidebar_name = String(scope=Scope.settings, default='Course Handouts')

    # An extra property is used rather than the wiki_slug/number because
    # there are courses that change the number for different runs. This allows
    # courses to share the same css_class across runs even if they have
    # different numbers.
    #
    # TODO get rid of this as soon as possible or potentially build in a robust
    # way to add in course-specific styling. There needs to be a discussion
    # about the right way to do this, but arjun will address this ASAP. Also
    # note that the courseware template needs to change when this is removed.
    css_class = String(help="DO NOT USE THIS", scope=Scope.settings)

    # TODO: This is a quick kludge to allow CS50 (and other courses) to
    # specify their own discussion forums as external links by specifying a
    # "discussion_link" in their policy JSON file. This should later get
    # folded in with Syllabus, Course Info, and additional Custom tabs in a
    # more sensible framework later.
    discussion_link = String(help="DO NOT USE THIS", scope=Scope.settings)

    # TODO: same as above, intended to let internal CS50 hide the progress tab
    # until we get grade integration set up.
    # Explicit comparison to True because we always want to return a bool.
    hide_progress_tab = Boolean(help="DO NOT USE THIS", scope=Scope.settings)

    template_dir_name = 'course'


    def __init__(self, *args, **kwargs):
        super(CourseDescriptor, self).__init__(*args, **kwargs)

        if self.wiki_slug is None:
            self.wiki_slug = self.location.course

        msg = None
        if self.start is None:
            msg = "Course loaded without a valid start date. id = %s" % self.id
            # hack it -- start in 1970
            self.start = time.gmtime(0)
            log.critical(msg)
            self.system.error_tracker(msg)

        # NOTE: relies on the modulestore to call set_grading_policy() right after
        # init.  (Modulestore is in charge of figuring out where to load the policy from)

        # NOTE (THK): This is a last-minute addition for Fall 2012 launch to dynamically
        #   disable the syllabus content for courses that do not provide a syllabus
        self.syllabus_present = self.system.resources_fs.exists(path('syllabus'))
<<<<<<< HEAD

        self.set_grading_policy(self.grading_policy)
=======
        self.set_grading_policy(self.definition['data'].get('grading_policy', None))
>>>>>>> a6b35853

        self.test_center_exams = []
        test_center_info = self.metadata.get('testcenter_info')
        if test_center_info is not None:
            for exam_name in test_center_info:
                try:
                    exam_info = test_center_info[exam_name]
                    self.test_center_exams.append(self.TestCenterExam(self.id, exam_name, exam_info))
                except Exception as err:
                    # If we can't parse the test center exam info, don't break
                    # the rest of the courseware.
                    msg = 'Error %s: Unable to load test-center exam info for exam "%s" of course "%s"' % (err, exam_name, self.id)
                    log.error(msg)
                    continue

    def defaut_grading_policy(self):
        """
        Return a dict which is a copy of the default grading policy
        """
        default = {"GRADER": [
                {
                    "type": "Homework",
                    "min_count": 12,
                    "drop_count": 2,
                    "short_label": "HW",
                    "weight": 0.15
                },
                {
                    "type": "Lab",
                    "min_count": 12,
                    "drop_count": 2,
                    "weight": 0.15
                },
                {
                    "type": "Midterm Exam",
                    "short_label": "Midterm",
                    "min_count": 1,
                    "drop_count": 0,
                    "weight": 0.3
                },
                {
                    "type": "Final Exam",
                    "short_label": "Final",
                    "min_count": 1,
                    "drop_count": 0,
                    "weight": 0.4
                }
            ],
            "GRADE_CUTOFFS": {
                "Pass": 0.5
            }}
        return copy.deepcopy(default)

    def set_grading_policy(self, course_policy):
        """
        The JSON object can have the keys GRADER and GRADE_CUTOFFS. If either is
        missing, it reverts to the default.
        """
        if course_policy is None:
            course_policy = {}

        # Load the global settings as a dictionary
        grading_policy = self.defaut_grading_policy()

        # Override any global settings with the course settings
        grading_policy.update(course_policy)

        # Here is where we should parse any configurations, so that we can fail early
        grading_policy['RAW_GRADER'] = grading_policy['GRADER']  # used for cms access
        grading_policy['GRADER'] = grader_from_conf(grading_policy['GRADER'])
        self._grading_policy = grading_policy

    @classmethod
    def read_grading_policy(cls, paths, system):
        """Load a grading policy from the specified paths, in order, if it exists."""
        # Default to a blank policy dict
        policy_str = '{}'

        for policy_path in paths:
            if not system.resources_fs.exists(policy_path):
                continue
            log.debug("Loading grading policy from {0}".format(policy_path))
            try:
                with system.resources_fs.open(policy_path) as grading_policy_file:
                    policy_str = grading_policy_file.read()
                    # if we successfully read the file, stop looking at backups
                    break
            except (IOError):
                msg = "Unable to load course settings file from '{0}'".format(policy_path)
                log.warning(msg)

        return policy_str

<<<<<<< HEAD
=======

>>>>>>> a6b35853
    @classmethod
    def from_xml(cls, xml_data, system, org=None, course=None):
        instance = super(CourseDescriptor, cls).from_xml(xml_data, system, org, course)

        # bleh, have to parse the XML here to just pull out the url_name attribute
<<<<<<< HEAD
        course_file = StringIO(xml_data)
=======
        # I don't think it's stored anywhere in the instance.
        course_file = StringIO(xml_data.encode('ascii', 'ignore'))
>>>>>>> a6b35853
        xml_obj = etree.parse(course_file, parser=edx_xml_parser).getroot()

        policy_dir = None
        url_name = xml_obj.get('url_name', xml_obj.get('slug'))
        if url_name:
            policy_dir = 'policies/' + url_name

        # Try to load grading policy
        paths = ['grading_policy.json']
        if policy_dir:
            paths = [policy_dir + '/grading_policy.json'] + paths

<<<<<<< HEAD
        policy = json.loads(cls.read_grading_policy(paths, system))
=======
        try:
            policy = json.loads(cls.read_grading_policy(paths, system))
        except ValueError:
            system.error_tracker("Unable to decode grading policy as json")
            policy = None
>>>>>>> a6b35853

        # cdodge: import the grading policy information that is on disk and put into the
        # descriptor 'definition' bucket as a dictionary so that it is persisted in the DB
        instance.grading_policy = policy

        # now set the current instance. set_grading_policy() will apply some inheritance rules
        instance.set_grading_policy(policy)

        return instance
<<<<<<< HEAD
=======

>>>>>>> a6b35853

    @classmethod
    def definition_from_xml(cls, xml_object, system):
        textbooks = []
        for textbook in xml_object.findall("textbook"):
            textbooks.append((textbook.get('title'), textbook.get('book_url')))
            xml_object.remove(textbook)

        #Load the wiki tag if it exists
        wiki_slug = None
        wiki_tag = xml_object.find("wiki")
        if wiki_tag is not None:
            wiki_slug = wiki_tag.attrib.get("slug", default=None)
            xml_object.remove(wiki_tag)

        definition, children = super(CourseDescriptor, cls).definition_from_xml(xml_object, system)

        definition['textbooks'] = textbooks
        definition['wiki_slug'] = wiki_slug

        return definition, children

    def has_ended(self):
        """
        Returns True if the current time is after the specified course end date.
        Returns False if there is no end date specified.
        """
        if self.end is None:
            return False

        return time.gmtime() > self.end

    def has_started(self):
        return time.gmtime() > self.start

    @property
<<<<<<< HEAD
=======
    def end(self):
        return self._try_parse_time("end")
    @end.setter
    def end(self, value):
        if isinstance(value, time.struct_time):
            self.metadata['end'] = stringify_time(value)
    @property
    def enrollment_start(self):
        return self._try_parse_time("enrollment_start")

    @enrollment_start.setter
    def enrollment_start(self, value):
        if isinstance(value, time.struct_time):
            self.metadata['enrollment_start'] = stringify_time(value)
    @property
    def enrollment_end(self):
        return self._try_parse_time("enrollment_end")

    @enrollment_end.setter
    def enrollment_end(self, value):
        if isinstance(value, time.struct_time):
            self.metadata['enrollment_end'] = stringify_time(value)

    @property
>>>>>>> a6b35853
    def grader(self):
        return self._grading_policy['GRADER']

    @property
    def raw_grader(self):
        return self._grading_policy['RAW_GRADER']

    @raw_grader.setter
    def raw_grader(self, value):
        # NOTE WELL: this change will not update the processed graders. If we need that, this needs to call grader_from_conf
        self._grading_policy['RAW_GRADER'] = value
<<<<<<< HEAD
        self.grading_policy['GRADER'] = value
=======
        self.definition['data'].setdefault('grading_policy', {})['GRADER'] = value
>>>>>>> a6b35853

    @property
    def grade_cutoffs(self):
        return self._grading_policy['GRADE_CUTOFFS']

    @grade_cutoffs.setter
    def grade_cutoffs(self, value):
        self._grading_policy['GRADE_CUTOFFS'] = value
<<<<<<< HEAD
        self.grading_policy['GRADE_CUTOFFS'] = value
    

=======
        self.definition['data'].setdefault('grading_policy', {})['GRADE_CUTOFFS'] = value


    @property
    def lowest_passing_grade(self):
        return min(self._grading_policy['GRADE_CUTOFFS'].values())

    @property
    def tabs(self):
        """
        Return the tabs config, as a python object, or None if not specified.
        """
        return self.metadata.get('tabs')

    @tabs.setter
    def tabs(self, value):
        self.metadata['tabs'] = value

    @property
    def show_calculator(self):
        return self.metadata.get("show_calculator", None) == "Yes"

    @property
    def is_cohorted(self):
        """
        Return whether the course is cohorted.
        """
        config = self.metadata.get("cohort_config")
        if config is None:
            return False

        return bool(config.get("cohorted"))

    @property
    def top_level_discussion_topic_ids(self):
        """
        Return list of topic ids defined in course policy.
        """
        topics = self.metadata.get("discussion_topics", {})
        return [d["id"] for d in topics.values()]


    @property
    def cohorted_discussions(self):
        """
        Return the set of discussions that is explicitly cohorted.  It may be
        the empty set.  Note that all inline discussions are automatically
        cohorted based on the course's is_cohorted setting.
        """
        config = self.metadata.get("cohort_config")
        if config is None:
            return set()

        return set(config.get("cohorted_discussions", []))



    @property
    def is_new(self):
        """
        Returns if the course has been flagged as new in the metadata. If
        there is no flag, return a heuristic value considering the
        announcement and the start dates.
        """
        flag = self.metadata.get('is_new', None)
        if flag is None:
            # Use a heuristic if the course has not been flagged
            announcement, start, now = self._sorting_dates()
            if announcement and (now - announcement).days < 30:
                # The course has been announced for less that month
                return True
            elif (now - start).days < 1:
                # The course has not started yet
                return True
            else:
                return False
        elif isinstance(flag, basestring):
            return flag.lower() in ['true', 'yes', 'y']
        else:
            return bool(flag)

    @property
    def sorting_score(self):
        """
        Returns a number that can be used to sort the courses according
        the how "new"" they are. The "newness"" score is computed using a
        heuristic that takes into account the announcement and
        (advertized) start dates of the course if available.

        The lower the number the "newer" the course.
        """
        # Make courses that have an announcement date shave a lower
        # score than courses than don't, older courses should have a
        # higher score.
        announcement, start, now = self._sorting_dates()
        scale = 300.0  # about a year
        if announcement:
            days = (now - announcement).days
            score = -exp(-days / scale)
        else:
            days = (now - start).days
            score = exp(days / scale)
        return score

    def _sorting_dates(self):
        # utility function to get datetime objects for dates used to
        # compute the is_new flag and the sorting_score
        def to_datetime(timestamp):
            return datetime.fromtimestamp(time.mktime(timestamp))

        def get_date(field):
            timetuple = self._try_parse_time(field)
            return to_datetime(timetuple) if timetuple else None

        announcement = get_date('announcement')
        start = get_date('advertised_start') or to_datetime(self.start)
        now = to_datetime(time.gmtime())

        return announcement, start, now

>>>>>>> a6b35853
    @lazyproperty
    def grading_context(self):
        """
        This returns a dictionary with keys necessary for quickly grading
        a student. They are used by grades.grade()

        The grading context has two keys:
        graded_sections - This contains the sections that are graded, as
            well as all possible children modules that can affect the
            grading. This allows some sections to be skipped if the student
            hasn't seen any part of it.

            The format is a dictionary keyed by section-type. The values are
            arrays of dictionaries containing
                "section_descriptor" : The section descriptor
                "xmoduledescriptors" : An array of xmoduledescriptors that
                    could possibly be in the section, for any student

        all_descriptors - This contains a list of all xmodules that can
            effect grading a student. This is used to efficiently fetch
            all the xmodule state for a ModelDataCache without walking
            the descriptor tree again.


        """

        all_descriptors = []
        graded_sections = {}

        def yield_descriptor_descendents(module_descriptor):
            for child in module_descriptor.get_children():
                yield child
                for module_descriptor in yield_descriptor_descendents(child):
                    yield module_descriptor

        for c in self.get_children():
            sections = []
            for s in c.get_children():
                if s.lms.graded:
                    xmoduledescriptors = list(yield_descriptor_descendents(s))
                    xmoduledescriptors.append(s)

                    # The xmoduledescriptors included here are only the ones that have scores.
                    section_description = {'section_descriptor': s, 'xmoduledescriptors': filter(lambda child: child.has_score, xmoduledescriptors)}

<<<<<<< HEAD
                    section_format = s.lms.format
                    graded_sections[ section_format ] = graded_sections.get( section_format, [] ) + [section_description]
=======
                    section_format = s.metadata.get('format', "")
                    graded_sections[section_format] = graded_sections.get(section_format, []) + [section_description]
>>>>>>> a6b35853

                    all_descriptors.extend(xmoduledescriptors)
                    all_descriptors.append(s)

        return {'graded_sections': graded_sections,
                 'all_descriptors': all_descriptors, }


    @staticmethod
    def make_id(org, course, url_name):
        return '/'.join([org, course, url_name])

    @staticmethod
    def id_to_location(course_id):
        '''Convert the given course_id (org/course/name) to a location object.
        Throws ValueError if course_id is of the wrong format.
        '''
        org, course, name = course_id.split('/')
        return Location('i4x', org, course, 'course', name)

    @staticmethod
    def location_to_id(location):
        '''Convert a location of a course to a course_id.  If location category
        is not "course", raise a ValueError.

        location: something that can be passed to Location
        '''
        loc = Location(location)
        if loc.category != "course":
            raise ValueError("{0} is not a course location".format(loc))
        return "/".join([loc.org, loc.course, loc.name])

    @property
    def id(self):
        """Return the course_id for this course"""
        return self.location_to_id(self.location)

    @property
    def start_date_text(self):
<<<<<<< HEAD
        return time.strftime("%b %d, %Y", self.advertised_start or self.start)
=======
        parsed_advertised_start = self._try_parse_time('advertised_start')

        # If the advertised start isn't a real date string, we assume it's free
        # form text...
        if parsed_advertised_start is None and \
           ('advertised_start' in self.metadata):
            return self.metadata['advertised_start']

        displayed_start = parsed_advertised_start or self.start

        # If we have neither an advertised start or a real start, just return TBD
        if not displayed_start:
            return "TBD"

        return time.strftime("%b %d, %Y", displayed_start)
>>>>>>> a6b35853

    @property
    def end_date_text(self):
        return time.strftime("%b %d, %Y", self.end)




    @property
    def forum_posts_allowed(self):
        try:
            blackout_periods = [(parse_time(start), parse_time(end))
                                for start, end
                                in self.discussion_blackouts]
            now = time.gmtime()
            for start, end in blackout_periods:
                if start <= now <= end:
                    return False
        except:
            log.exception("Error parsing discussion_blackouts for course {0}".format(self.id))

        return True

    @property
<<<<<<< HEAD
=======
    def hide_progress_tab(self):
        """TODO: same as above, intended to let internal CS50 hide the progress tab
        until we get grade integration set up."""
        # Explicit comparison to True because we always want to return a bool.
        return self.metadata.get('hide_progress_tab') == True

    @property
    def end_of_course_survey_url(self):
        """
        Pull from policy.  Once we have our own survey module set up, can change this to point to an automatically
        created survey for each class.

        Returns None if no url specified.
        """
        return self.metadata.get('end_of_course_survey_url')

    class TestCenterExam(object):
        def __init__(self, course_id, exam_name, exam_info):
            self.course_id = course_id
            self.exam_name = exam_name
            self.exam_info = exam_info
            self.exam_series_code = exam_info.get('Exam_Series_Code') or exam_name
            self.display_name = exam_info.get('Exam_Display_Name') or self.exam_series_code
            self.first_eligible_appointment_date = self._try_parse_time('First_Eligible_Appointment_Date')
            if self.first_eligible_appointment_date is None:
                raise ValueError("First appointment date must be specified")
            # TODO: If defaulting the last appointment date, it should be the
            # *end* of the same day, not the same time.  It's going to be used as the
            # end of the exam overall, so we don't want the exam to disappear too soon.
            # It's also used optionally as the registration end date, so time matters there too.
            self.last_eligible_appointment_date = self._try_parse_time('Last_Eligible_Appointment_Date')   # or self.first_eligible_appointment_date
            if self.last_eligible_appointment_date is None:
                raise ValueError("Last appointment date must be specified")
            self.registration_start_date = self._try_parse_time('Registration_Start_Date') or time.gmtime(0)
            self.registration_end_date = self._try_parse_time('Registration_End_Date') or self.last_eligible_appointment_date
            # do validation within the exam info:
            if self.registration_start_date > self.registration_end_date:
                raise ValueError("Registration start date must be before registration end date")
            if self.first_eligible_appointment_date > self.last_eligible_appointment_date:
                raise ValueError("First appointment date must be before last appointment date")
            if self.registration_end_date > self.last_eligible_appointment_date:
                raise ValueError("Registration end date must be before last appointment date")


        def _try_parse_time(self, key):
            """
            Parse an optional metadata key containing a time: if present, complain
            if it doesn't parse.
            Return None if not present or invalid.
            """
            if key in self.exam_info:
                try:
                    return parse_time(self.exam_info[key])
                except ValueError as e:
                    msg = "Exam {0} in course {1} loaded with a bad exam_info key '{2}': '{3}'".format(self.exam_name, self.course_id, self.exam_info[key], e)
                    log.warning(msg)
                return None

        def has_started(self):
            return time.gmtime() > self.first_eligible_appointment_date

        def has_ended(self):
            return time.gmtime() > self.last_eligible_appointment_date

        def has_started_registration(self):
            return time.gmtime() > self.registration_start_date

        def has_ended_registration(self):
            return time.gmtime() > self.registration_end_date

        def is_registering(self):
            now = time.gmtime()
            return now >= self.registration_start_date and now <= self.registration_end_date

        @property
        def first_eligible_appointment_date_text(self):
            return time.strftime("%b %d, %Y", self.first_eligible_appointment_date)

        @property
        def last_eligible_appointment_date_text(self):
            return time.strftime("%b %d, %Y", self.last_eligible_appointment_date)

        @property
        def registration_end_date_text(self):
            return time.strftime("%b %d, %Y at %H:%M UTC", self.registration_end_date)

    @property
    def current_test_center_exam(self):
        exams = [exam for exam in self.test_center_exams if exam.has_started_registration() and not exam.has_ended()]
        if len(exams) > 1:
            # TODO: output some kind of warning.  This should already be
            # caught if we decide to do validation at load time.
            return exams[0]
        elif len(exams) == 1:
            return exams[0]
        else:
            return None

    @property
>>>>>>> a6b35853
    def title(self):
        return self.display_name

    @property
    def number(self):
        return self.location.course

    @property
    def org(self):
        return self.location.org<|MERGE_RESOLUTION|>--- conflicted
+++ resolved
@@ -22,25 +22,49 @@
 from xblock.core import Scope, ModelType, List, String, Object, Boolean
 from .fields import Date
 
+
 log = logging.getLogger(__name__)
+
+
+class StringOrDate(Date):
+    def from_json(self, value):
+        """
+        Parse an optional metadata key containing a time: if present, complain
+        if it doesn't parse.
+        Return None if not present or invalid.
+        """
+        if value is None:
+            return None
+
+        try:
+            return time.strptime(value, self.time_format)
+        except ValueError:
+            return value
+
+    def to_json(self, value):
+        """
+        Convert a time struct to a string
+        """
+        if value is None:
+            return None
+
+        try:
+            return time.strftime(self.time_format, value)
+        except ValueError:
+            return value
+
 
 
 edx_xml_parser = etree.XMLParser(dtd_validation=False, load_dtd=False,
                                  remove_comments=True, remove_blank_text=True)
 
-<<<<<<< HEAD
+_cached_toc = {}
+
 class Textbook(object):
     def __init__(self, title, book_url):
         self.title = title
         self.book_url = book_url
         self.start_page = int(self.table_of_contents[0].attrib['page'])
-=======
-_cached_toc = {}
-
-
-class CourseDescriptor(SequenceDescriptor):
-    module_class = SequenceModule
->>>>>>> a6b35853
 
         # The last page should be the last element in the table of contents,
         # but it may be nested. So recurse all the way down the last element
@@ -58,6 +82,24 @@
         Returns XML tree representation of the table of contents
         """
         toc_url = self.book_url + 'toc.xml'
+
+        # cdodge: I've added this caching of TOC because in Mongo-backed instances (but not Filesystem stores)
+        # course modules have a very short lifespan and are constantly being created and torn down.
+        # Since this module in the __init__() method does a synchronous call to AWS to get the TOC
+        # this is causing a big performance problem. So let's be a bit smarter about this and cache
+        # each fetch and store in-mem for 10 minutes.
+        # NOTE: I have to get this onto sandbox ASAP as we're having runtime failures. I'd like to swing back and
+        # rewrite to use the traditional Django in-memory cache.
+        try:
+            # see if we already fetched this
+            if toc_url in _cached_toc:
+                (table_of_contents, timestamp) = _cached_toc[toc_url]
+                age = datetime.now() - timestamp
+                # expire every 10 minutes
+                if age.seconds < 600:
+                    return table_of_contents
+        except Exception as err:
+            pass
 
         # Get the table of contents from S3
         log.info("Retrieving textbook table of contents from %s" % toc_url)
@@ -78,56 +120,11 @@
 
         return table_of_contents
 
-<<<<<<< HEAD
 
 class TextbookList(ModelType):
     def from_json(self, values):
         textbooks = []
         for title, book_url in values:
-=======
-            # cdodge: I've added this caching of TOC because in Mongo-backed instances (but not Filesystem stores)
-            # course modules have a very short lifespan and are constantly being created and torn down.
-            # Since this module in the __init__() method does a synchronous call to AWS to get the TOC
-            # this is causing a big performance problem. So let's be a bit smarter about this and cache
-            # each fetch and store in-mem for 10 minutes.
-            # NOTE: I have to get this onto sandbox ASAP as we're having runtime failures. I'd like to swing back and
-            # rewrite to use the traditional Django in-memory cache.
-            try:
-                # see if we already fetched this
-                if toc_url in _cached_toc:
-                    (table_of_contents, timestamp) = _cached_toc[toc_url]
-                    age = datetime.now() - timestamp
-                    # expire every 10 minutes
-                    if age.seconds < 600:
-                        return table_of_contents
-            except Exception as err:
-                pass
-
-            # Get the table of contents from S3
-            log.info("Retrieving textbook table of contents from %s" % toc_url)
-            try:
-                r = requests.get(toc_url)
-            except Exception as err:
-                msg = 'Error %s: Unable to retrieve textbook table of contents at %s' % (err, toc_url)
-                log.error(msg)
-                raise Exception(msg)
-
-            # TOC is XML. Parse it
-            try:
-                table_of_contents = etree.fromstring(r.text)
-                _cached_toc[toc_url] = (table_of_contents, datetime.now())
-            except Exception as err:
-                msg = 'Error %s: Unable to parse XML for textbook table of contents at %s' % (err, toc_url)
-                log.error(msg)
-                raise Exception(msg)
-
-            return table_of_contents
-
-    def __init__(self, system, definition=None, **kwargs):
-        super(CourseDescriptor, self).__init__(system, definition, **kwargs)
-        self.textbooks = []
-        for title, book_url in self.definition['data']['textbooks']:
->>>>>>> a6b35853
             try:
                 textbooks.append(Textbook(title, book_url))
             except:
@@ -159,7 +156,7 @@
     enrollment_end = Date(help="Date that enrollment for this class is closed", scope=Scope.settings)
     start = Date(help="Start time when this module is visible", scope=Scope.settings)
     end = Date(help="Date that this class ends", scope=Scope.settings)
-    advertised_start = Date(help="Date that this course is advertised to start", scope=Scope.settings)
+    advertised_start = StringOrDate(help="Date that this course is advertised to start", scope=Scope.settings)
     grading_policy = Object(help="Grading policy definition for this class", scope=Scope.content, default={})
     show_calculator = Boolean(help="Whether to show the calculator in this course", default=False, scope=Scope.settings)
     display_name = String(help="Display name for this module", scope=Scope.settings)
@@ -171,6 +168,7 @@
         scope=Scope.settings,
         computed_default=lambda c: {'General': {'id': c.location.html_id()}},
         )
+    testcenter_info = Object(help="Dictionary of Test Center info", scope=Scope.settings)
     has_children = True
 
     info_sidebar_name = String(scope=Scope.settings, default='Course Handouts')
@@ -221,15 +219,11 @@
         # NOTE (THK): This is a last-minute addition for Fall 2012 launch to dynamically
         #   disable the syllabus content for courses that do not provide a syllabus
         self.syllabus_present = self.system.resources_fs.exists(path('syllabus'))
-<<<<<<< HEAD
 
         self.set_grading_policy(self.grading_policy)
-=======
-        self.set_grading_policy(self.definition['data'].get('grading_policy', None))
->>>>>>> a6b35853
 
         self.test_center_exams = []
-        test_center_info = self.metadata.get('testcenter_info')
+        test_center_info = self.testcenter_info
         if test_center_info is not None:
             for exam_name in test_center_info:
                 try:
@@ -320,21 +314,13 @@
 
         return policy_str
 
-<<<<<<< HEAD
-=======
-
->>>>>>> a6b35853
     @classmethod
     def from_xml(cls, xml_data, system, org=None, course=None):
         instance = super(CourseDescriptor, cls).from_xml(xml_data, system, org, course)
 
         # bleh, have to parse the XML here to just pull out the url_name attribute
-<<<<<<< HEAD
-        course_file = StringIO(xml_data)
-=======
         # I don't think it's stored anywhere in the instance.
         course_file = StringIO(xml_data.encode('ascii', 'ignore'))
->>>>>>> a6b35853
         xml_obj = etree.parse(course_file, parser=edx_xml_parser).getroot()
 
         policy_dir = None
@@ -347,15 +333,11 @@
         if policy_dir:
             paths = [policy_dir + '/grading_policy.json'] + paths
 
-<<<<<<< HEAD
-        policy = json.loads(cls.read_grading_policy(paths, system))
-=======
         try:
             policy = json.loads(cls.read_grading_policy(paths, system))
         except ValueError:
             system.error_tracker("Unable to decode grading policy as json")
             policy = None
->>>>>>> a6b35853
 
         # cdodge: import the grading policy information that is on disk and put into the
         # descriptor 'definition' bucket as a dictionary so that it is persisted in the DB
@@ -365,10 +347,6 @@
         instance.set_grading_policy(policy)
 
         return instance
-<<<<<<< HEAD
-=======
-
->>>>>>> a6b35853
 
     @classmethod
     def definition_from_xml(cls, xml_object, system):
@@ -405,33 +383,6 @@
         return time.gmtime() > self.start
 
     @property
-<<<<<<< HEAD
-=======
-    def end(self):
-        return self._try_parse_time("end")
-    @end.setter
-    def end(self, value):
-        if isinstance(value, time.struct_time):
-            self.metadata['end'] = stringify_time(value)
-    @property
-    def enrollment_start(self):
-        return self._try_parse_time("enrollment_start")
-
-    @enrollment_start.setter
-    def enrollment_start(self, value):
-        if isinstance(value, time.struct_time):
-            self.metadata['enrollment_start'] = stringify_time(value)
-    @property
-    def enrollment_end(self):
-        return self._try_parse_time("enrollment_end")
-
-    @enrollment_end.setter
-    def enrollment_end(self, value):
-        if isinstance(value, time.struct_time):
-            self.metadata['enrollment_end'] = stringify_time(value)
-
-    @property
->>>>>>> a6b35853
     def grader(self):
         return self._grading_policy['GRADER']
 
@@ -443,11 +394,7 @@
     def raw_grader(self, value):
         # NOTE WELL: this change will not update the processed graders. If we need that, this needs to call grader_from_conf
         self._grading_policy['RAW_GRADER'] = value
-<<<<<<< HEAD
         self.grading_policy['GRADER'] = value
-=======
-        self.definition['data'].setdefault('grading_policy', {})['GRADER'] = value
->>>>>>> a6b35853
 
     @property
     def grade_cutoffs(self):
@@ -456,12 +403,6 @@
     @grade_cutoffs.setter
     def grade_cutoffs(self, value):
         self._grading_policy['GRADE_CUTOFFS'] = value
-<<<<<<< HEAD
-        self.grading_policy['GRADE_CUTOFFS'] = value
-    
-
-=======
-        self.definition['data'].setdefault('grading_policy', {})['GRADE_CUTOFFS'] = value
 
 
     @property
@@ -581,7 +522,6 @@
 
         return announcement, start, now
 
->>>>>>> a6b35853
     @lazyproperty
     def grading_context(self):
         """
@@ -627,13 +567,8 @@
                     # The xmoduledescriptors included here are only the ones that have scores.
                     section_description = {'section_descriptor': s, 'xmoduledescriptors': filter(lambda child: child.has_score, xmoduledescriptors)}
 
-<<<<<<< HEAD
                     section_format = s.lms.format
-                    graded_sections[ section_format ] = graded_sections.get( section_format, [] ) + [section_description]
-=======
-                    section_format = s.metadata.get('format', "")
                     graded_sections[section_format] = graded_sections.get(section_format, []) + [section_description]
->>>>>>> a6b35853
 
                     all_descriptors.extend(xmoduledescriptors)
                     all_descriptors.append(s)
@@ -673,32 +608,16 @@
 
     @property
     def start_date_text(self):
-<<<<<<< HEAD
-        return time.strftime("%b %d, %Y", self.advertised_start or self.start)
-=======
-        parsed_advertised_start = self._try_parse_time('advertised_start')
-
-        # If the advertised start isn't a real date string, we assume it's free
-        # form text...
-        if parsed_advertised_start is None and \
-           ('advertised_start' in self.metadata):
-            return self.metadata['advertised_start']
-
-        displayed_start = parsed_advertised_start or self.start
-
-        # If we have neither an advertised start or a real start, just return TBD
-        if not displayed_start:
-            return "TBD"
-
-        return time.strftime("%b %d, %Y", displayed_start)
->>>>>>> a6b35853
+        if isinstance(self.advertised_start, basestring):
+            return self.advertised_start
+        elif self.advertised_start is None and self.start is None:
+            return 'TBD'
+        else:
+            return time.strftime("%b %d, %Y", self.advertised_start or self.start)
 
     @property
     def end_date_text(self):
         return time.strftime("%b %d, %Y", self.end)
-
-
-
 
     @property
     def forum_posts_allowed(self):
@@ -714,25 +633,6 @@
             log.exception("Error parsing discussion_blackouts for course {0}".format(self.id))
 
         return True
-
-    @property
-<<<<<<< HEAD
-=======
-    def hide_progress_tab(self):
-        """TODO: same as above, intended to let internal CS50 hide the progress tab
-        until we get grade integration set up."""
-        # Explicit comparison to True because we always want to return a bool.
-        return self.metadata.get('hide_progress_tab') == True
-
-    @property
-    def end_of_course_survey_url(self):
-        """
-        Pull from policy.  Once we have our own survey module set up, can change this to point to an automatically
-        created survey for each class.
-
-        Returns None if no url specified.
-        """
-        return self.metadata.get('end_of_course_survey_url')
 
     class TestCenterExam(object):
         def __init__(self, course_id, exam_name, exam_info):
@@ -817,7 +717,6 @@
             return None
 
     @property
->>>>>>> a6b35853
     def title(self):
         return self.display_name
 
