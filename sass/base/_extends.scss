--- conflicted
+++ resolved
@@ -185,12 +185,8 @@
   }
 
   a {
-<<<<<<< HEAD
-    color: darken(#F6EFD4, 80%);
     border-bottom: 0;
-=======
     color: darken($cream, 80%);
->>>>>>> 3da8b813
 
     &:hover {
       color: darken($cream, 60%);
