"""
Celery tasks for Content Libraries.

Architecture note:

    Several functions in this file manage the copying/updating of blocks in modulestore
    and blockstore. These operations should only be performed within the context of CMS.
    However, due to existing edx-platform code structure, we've had to define the functions
    in shared source tree (openedx/) and the tasks are registered in both LMS and CMS.

    To ensure that we're not accidentally importing things from blockstore in the LMS context,
    we use ensure_cms throughout this module.

    A longer-term solution to this issue would be to move the content_libraries app to cms:
    https://github.com/openedx/edx-platform/issues/33428
"""
from __future__ import annotations

import logging
import hashlib

from celery import shared_task
from celery_utils.logged_task import LoggedTask
from celery.utils.log import get_task_logger
from django.contrib.auth.models import User  # lint-amnesty, pylint: disable=imported-auth-user
from django.core.exceptions import PermissionDenied
from edx_django_utils.monitoring import set_code_owner_attribute, set_code_owner_attribute_from_module
from opaque_keys.edx.keys import UsageKey
from opaque_keys import InvalidKeyError
from opaque_keys.edx.locator import (
    BlockUsageLocator,
    LibraryUsageLocator,
    LibraryUsageLocatorV2
)
from search.search_engine_base import SearchEngine

from user_tasks.tasks import UserTask, UserTaskStatus
from xblock.fields import Scope

from common.djangoapps.student.auth import has_studio_write_access
from opaque_keys.edx.keys import CourseKey
from openedx.core.djangoapps.content_libraries import api as library_api
from openedx.core.djangoapps.xblock.api import load_block
from openedx.core.lib import ensure_cms, blockstore_api
from xmodule.capa_block import ProblemBlock
from xmodule.library_content_block import ANY_CAPA_TYPE_VALUE, LibraryContentBlock
from xmodule.library_root_xblock import LibraryRoot as LibraryRootV1
from xmodule.modulestore.django import modulestore
from xmodule.modulestore.exceptions import ItemNotFoundError
from xmodule.modulestore.mixed import MixedModuleStore

from . import api
from .models import ContentLibraryBlockImportTask

logger = logging.getLogger(__name__)
TASK_LOGGER = get_task_logger(__name__)


@shared_task(base=LoggedTask)
@set_code_owner_attribute
def import_blocks_from_course(import_task_id, course_key_str):
    """
    A Celery task to import blocks from a course through modulestore.
    """
    ensure_cms("import_blocks_from_course may only be executed in a CMS context")

    course_key = CourseKey.from_string(course_key_str)

    with ContentLibraryBlockImportTask.execute(import_task_id) as import_task:

        def on_progress(block_key, block_num, block_count, exception=None):
            if exception:
                logger.exception('Import block failed: %s', block_key)
            else:
                logger.info('Import block succesful: %s', block_key)
            import_task.save_progress(block_num / block_count)

        edx_client = api.EdxModulestoreImportClient(library=import_task.library)
        edx_client.import_blocks_from_course(
            course_key, on_progress
        )


def _normalize_key_for_search(library_key):
    """ Normalizes library key for use with search indexing """
    return library_key.replace(version_guid=None, branch=None)


def _import_block(store, user_id, source_block, dest_parent_key):
    """
    Recursively import a blockstore block and its children.`
    """
    def generate_block_key(source_key, dest_parent_key):
        """
        Deterministically generate an ID for the new block and return the key
        """
        block_id = (
            dest_parent_key.block_id[:10] +
            '-' +
            hashlib.sha1(str(source_key).encode('utf-8')).hexdigest()[:10]
        )
        return dest_parent_key.context_key.make_usage_key(source_key.block_type, block_id)

    source_key = source_block.scope_ids.usage_id
    new_block_key = generate_block_key(source_key, dest_parent_key)
    try:
        new_block = store.get_item(new_block_key)
        if new_block.parent.block_id != dest_parent_key.block_id:
            raise ValueError(
                "Expected existing block {} to be a child of {} but instead it's a child of {}".format(
                    new_block_key, dest_parent_key, new_block.parent,
                )
            )
    except ItemNotFoundError:
        new_block = store.create_child(
            user_id,
            dest_parent_key,
            source_key.block_type,
            block_id=new_block_key.block_id,
        )

    # Prepare a list of this block's static assets; any assets that are referenced as /static/{path} (the
    # recommended way for referencing them) will stop working, and so we rewrite the url when importing.
    # Copying assets not advised because modulestore doesn't namespace assets to each block like blockstore, which
    # might cause conflicts when the same filename is used across imported blocks.
    if isinstance(source_key, LibraryUsageLocatorV2):
        all_assets = library_api.get_library_block_static_asset_files(source_key)
    else:
        all_assets = []

    for field_name, field in source_block.fields.items():
        if field.scope not in (Scope.settings, Scope.content):
            continue  # Only copy authored field data
        if field.is_set_on(source_block) or field.is_set_on(new_block):
            field_value = getattr(source_block, field_name)
            if isinstance(field_value, str):
                # If string field (which may also be JSON/XML data), rewrite /static/... URLs to point to blockstore
                for asset in all_assets:
                    field_value = field_value.replace(f'/static/{asset.path}', asset.url)
                    # Make sure the URL is one that will work from the user's browser when using the docker devstack
                    field_value = blockstore_api.force_browser_url(field_value)
            setattr(new_block, field_name, field_value)
    new_block.save()
    store.update_item(new_block, user_id)

    if new_block.has_children:
        # Delete existing children in the new block, which can be reimported again if they still exist in the
        # source library
        for existing_child_key in new_block.children:
            store.delete_item(existing_child_key, user_id)
        # Now import the children
        for child in source_block.get_children():
            _import_block(store, user_id, child, new_block_key)

    return new_block_key


def _filter_child(store, usage_key, capa_type):
    """
    Return whether this block is both a problem and has a `capa_type` which is included in the filter.
    """
    if usage_key.block_type != "problem":
        return False

    descriptor = store.get_item(usage_key, depth=0)
    assert isinstance(descriptor, ProblemBlock)
    return capa_type in descriptor.problem_types


def _problem_type_filter(store, library, capa_type):
    """ Filters library children by capa type."""
    try:
        search_engine = SearchEngine.get_search_engine(index="library_index")
    except:  # pylint: disable=bare-except
        search_engine = None
    if search_engine:
        filter_clause = {
            "library": str(_normalize_key_for_search(library.location.library_key)),
            "content_type": ProblemBlock.INDEX_CONTENT_TYPE,
            "problem_types": capa_type
        }
        search_result = search_engine.search(field_dictionary=filter_clause)
        results = search_result.get('results', [])
        return [LibraryUsageLocator.from_string(item['data']['id']) for item in results]
    else:
        return [key for key in library.children if _filter_child(store, key, capa_type)]


def _import_from_blockstore(user_id, store, dest_block, blockstore_block_ids):
    """
    Imports a block from a blockstore-based learning context (usually a
    content library) into modulestore, as a new child of dest_block.
    Any existing children of dest_block are replaced.
    """
    dest_key = dest_block.scope_ids.usage_id
    if not isinstance(dest_key, BlockUsageLocator):
        raise TypeError(f"Destination {dest_key} should be a modulestore course.")
    if user_id is None:
        raise ValueError("Cannot check user permissions - LibraryTools user_id is None")

    if len(set(blockstore_block_ids)) != len(blockstore_block_ids):
        # We don't support importing the exact same block twice because it would break the way we generate new IDs
        # for each block and then overwrite existing copies of blocks when re-importing the same blocks.
        raise ValueError("One or more library component IDs is a duplicate.")

    dest_course_key = dest_key.context_key
    user = User.objects.get(id=user_id)
    if not has_studio_write_access(user, dest_course_key):
        raise PermissionDenied()

    # Read the source block; this will also confirm that user has permission to read it.
    # (This could be slow and use lots of memory, except for the fact that LibraryContentBlock which calls this
    # should be limiting the number of blocks to a reasonable limit. We load them all now instead of one at a
    # time in order to raise any errors before we start actually copying blocks over.)
    orig_blocks = [load_block(UsageKey.from_string(key), user) for key in blockstore_block_ids]

    with store.bulk_operations(dest_course_key):
        child_ids_updated = set()

        for block in orig_blocks:
            new_block_id = _import_block(store, user_id, block, dest_key)
            child_ids_updated.add(new_block_id)

        # Remove any existing children that are no longer used
        for old_child_id in set(dest_block.children) - child_ids_updated:
            store.delete_item(old_child_id, user_id)
        # If this was called from a handler, it will save dest_block at the end, so we must update
        # dest_block.children to avoid it saving the old value of children and deleting the new ones.
        dest_block.children = store.get_item(dest_key).children


class LibrarySyncChildrenTask(UserTask):  # pylint: disable=abstract-method
    """
    Base class for tasks which operate upon library_content children.
    """

    @classmethod
    def generate_name(cls, arguments_dict) -> str:
        """
        Create a name for this particular import task instance.

        Should be both:
        a. semi human-friendly
        b. something we can query in order to determine whether the dest block has a task in progress

        Arguments:
            arguments_dict (dict): The arguments given to the task function
        """
        key = arguments_dict['dest_block_id']
        return f'Updating {key} from library'


# Note: The decorator @set_code_owner_attribute cannot be used here because the UserTaskMixin does stack
# inspection and can't handle additional decorators. So, wet set the code_owner attribute in the tasks' bodies instead.

@shared_task(base=LibrarySyncChildrenTask, bind=True)
def sync_from_library(
    self: LibrarySyncChildrenTask,
    user_id: int,
    dest_block_id: str,
    library_version: str | int | None,
) -> None:
    """
    Celery task to update the children of the library_content block at `dest_block_id`.
    """
    set_code_owner_attribute_from_module(__name__)
    store = modulestore()
    dest_block = store.get_item(BlockUsageLocator.from_string(dest_block_id))
    _sync_children(
        task=self,
        store=store,
        user_id=user_id,
        dest_block=dest_block,
        library_version=library_version,
    )


@shared_task(base=LibrarySyncChildrenTask, bind=True)
def duplicate_children(
    self: LibrarySyncChildrenTask,
    user_id: int,
    source_block_id: str,
    dest_block_id: str,
) -> None:
    """
    Celery task to duplicate the children from `source_block_id` to `dest_block_id`.
    """
    set_code_owner_attribute_from_module(__name__)
    store = modulestore()
    # First, populate the destination block with children imported from the library.
    # It's important that _sync_children does this at the currently-set version of the dest library
    # (someone may be duplicating an out-of-date block).
    dest_block = store.get_item(BlockUsageLocator.from_string(dest_block_id))
    _sync_children(
        task=self,
        store=store,
        user_id=user_id,
        dest_block=dest_block,
        library_version=dest_block.source_library_version,
    )
    # Then, copy over any overridden settings the course author may have applied to the blocks.
    source_block = store.get_item(BlockUsageLocator.from_string(source_block_id))
    with store.bulk_operations(source_block.scope_ids.usage_id.context_key):
        try:
            TASK_LOGGER.info('Copying Overrides from %s to %s', source_block_id, dest_block_id)
            _copy_overrides(store=store, user_id=user_id, source_block=source_block, dest_block=dest_block)
        except Exception as exception:  # pylint: disable=broad-except
            TASK_LOGGER.exception('Error Copying Overrides from %s to %s', source_block_id, dest_block_id)
            if self.status.state != UserTaskStatus.FAILED:
                self.status.fail({'raw_error_msg': str(exception)})


def _sync_children(
    task: LibrarySyncChildrenTask,
    store: MixedModuleStore,
    user_id: int,
    dest_block: LibraryContentBlock,
    library_version: int | str | None,
) -> None:
    """
    Implementation helper for `sync_from_library` and `duplicate_children` Celery tasks.

    Can update children with a specific library `library_version`, or latest (`library_version=None`).
    """
    source_blocks = []
    library_key = dest_block.source_library_key
    filter_children = (dest_block.capa_type != ANY_CAPA_TYPE_VALUE)
<<<<<<< HEAD
    library = library_api.get_v1_or_v2_library(library_key)
    #update the key to match the library on account of the runtime mapping.
    if library:
        library_key = library.key if hasattr(library, 'key') else library.location.library_key
=======

    library = library_api.get_v1_or_v2_library(library_key, version=library_version)
>>>>>>> 49a47d84
    if not library:
        task.status.fail(f"Requested library {library_key} not found.")
    elif isinstance(library, LibraryRootV1):
        if filter_children:
            # Apply simple filtering based on CAPA problem types:
            source_blocks.extend(_problem_type_filter(store, library, dest_block.capa_type))
        else:
            source_blocks.extend(library.children)
        with store.bulk_operations(dest_block.scope_ids.usage_id.context_key):
            try:
                dest_block.source_library_version = str(library.location.library_key.version_guid)
                store.update_item(dest_block, user_id)
                dest_block.children = store.copy_from_template(
                    source_blocks, dest_block.location, user_id, head_validation=True
                )
                # ^-- copy_from_template updates the children in the DB
                # but we must also set .children here to avoid overwriting the DB again
            except Exception as exception:  # pylint: disable=broad-except
                TASK_LOGGER.exception('Error importing children for %s', dest_block.scope_ids.usage_id, exc_info=True)
                if task.status.state != UserTaskStatus.FAILED:
                    task.status.fail({'raw_error_msg': str(exception)})
                raise
    elif isinstance(library, library_api.ContentLibraryMetadata):
        # TODO: add filtering by capa_type when V2 library will support different problem types
        try:
            source_blocks = library_api.get_library_blocks(library_key)
            source_block_ids = [str(block.usage_key) for block in source_blocks]
            _import_from_blockstore(user_id, store, dest_block, source_block_ids)
            dest_block.source_library_version = str(library.version)
            store.update_item(dest_block, user_id)
            print("RALIEGH")
            print(store.get_item(dest_block, user_id).__dict__)
        except Exception as exception:  # pylint: disable=broad-except
            TASK_LOGGER.exception('Error importing children for %s', dest_block.scope_ids.usage_id, exc_info=True)
            if task.status.state != UserTaskStatus.FAILED:
                task.status.fail({'raw_error_msg': str(exception)})
            raise


def _copy_overrides(
    store: MixedModuleStore,
    user_id: int,
    source_block: LibraryContentBlock,
    dest_block: LibraryContentBlock
) -> None:
    """
    Copy any overrides the user has made on children of `source` over to the children of `dest_block`, recursively.
    """
    for field in source_block.fields.values():
        if field.scope == Scope.settings and field.is_set_on(source_block):
            setattr(dest_block, field.name, field.read_from(source_block))
    if source_block.has_children:
        for source_child_key, dest_child_key in zip(source_block.children, dest_block.children):
            _copy_overrides(
                store=store,
                user_id=user_id,
                source_block=store.get_item(source_child_key),
                dest_block=store.get_item(dest_child_key),
            )
    store.update_item(dest_block, user_id)<|MERGE_RESOLUTION|>--- conflicted
+++ resolved
@@ -325,15 +325,10 @@
     source_blocks = []
     library_key = dest_block.source_library_key
     filter_children = (dest_block.capa_type != ANY_CAPA_TYPE_VALUE)
-<<<<<<< HEAD
-    library = library_api.get_v1_or_v2_library(library_key)
+    library = library_api.get_v1_or_v2_library(library_key, version=library_version)
     #update the key to match the library on account of the runtime mapping.
     if library:
         library_key = library.key if hasattr(library, 'key') else library.location.library_key
-=======
-
-    library = library_api.get_v1_or_v2_library(library_key, version=library_version)
->>>>>>> 49a47d84
     if not library:
         task.status.fail(f"Requested library {library_key} not found.")
     elif isinstance(library, LibraryRootV1):
