"""
Tests for the views in the notifications app.
"""
import json
from datetime import datetime, timedelta
from unittest import mock

import ddt
from django.conf import settings
from django.urls import reverse
from edx_toggles.toggles.testutils import override_waffle_flag
from openedx_events.learning.data import CourseData, CourseEnrollmentData, UserData, UserPersonalData
from openedx_events.learning.signals import COURSE_ENROLLMENT_CREATED
from pytz import UTC
from rest_framework import status
from rest_framework.test import APIClient, APITestCase

from common.djangoapps.student.models import CourseEnrollment
from common.djangoapps.student.tests.factories import UserFactory
from lms.djangoapps.discussion.django_comment_client.tests.factories import RoleFactory
from lms.djangoapps.discussion.toggles import ENABLE_REPORTED_CONTENT_NOTIFICATIONS
from openedx.core.djangoapps.content.course_overviews.tests.factories import CourseOverviewFactory
from openedx.core.djangoapps.django_comment_common.models import (
    FORUM_ROLE_ADMINISTRATOR,
    FORUM_ROLE_COMMUNITY_TA,
    FORUM_ROLE_MODERATOR
)
from openedx.core.djangoapps.notifications.config.waffle import (
    ENABLE_COURSEWIDE_NOTIFICATIONS,
    ENABLE_NOTIFICATIONS,
    SHOW_NOTIFICATIONS_TRAY
)
from openedx.core.djangoapps.notifications.models import CourseNotificationPreference, Notification
from openedx.core.djangoapps.notifications.serializers import NotificationCourseEnrollmentSerializer
from xmodule.modulestore.tests.django_utils import ModuleStoreTestCase
from xmodule.modulestore.tests.factories import CourseFactory

from ..base_notification import COURSE_NOTIFICATION_APPS, COURSE_NOTIFICATION_TYPES, NotificationAppManager
from ..utils import get_notification_types_with_visibility_settings


@ddt.ddt
class CourseEnrollmentListViewTest(ModuleStoreTestCase):
    """
    Tests for the CourseEnrollmentListView.
    """

    def setUp(self):
        """
        Set up the test.
        """
        super().setUp()
        self.client = APIClient()
        self.user = UserFactory()
        course_1 = CourseFactory.create(
            org='testorg',
            number='testcourse',
            run='testrun'
        )
        course_2 = CourseFactory.create(
            org='testorg',
            number='testcourse_two',
            run='testrun'
        )
        course_overview_1 = CourseOverviewFactory.create(id=course_1.id, org='AwesomeOrg')
        course_overview_2 = CourseOverviewFactory.create(id=course_2.id, org='AwesomeOrg')

        self.enrollment1 = CourseEnrollment.objects.create(
            user=self.user,
            course=course_overview_1,
            is_active=True,
            mode='audit'
        )
        self.enrollment2 = CourseEnrollment.objects.create(
            user=self.user,
            course=course_overview_2,
            is_active=False,
            mode='honor'
        )

    @override_waffle_flag(ENABLE_NOTIFICATIONS, active=True)
    @ddt.data((False,), (True,))
    @ddt.unpack
    def test_course_enrollment_list_view(self, show_notifications_tray):
        """
        Test the CourseEnrollmentListView.
        """
        self.client.login(username=self.user.username, password=self.TEST_PASSWORD)
        # Enable or disable the waffle flag based on the test case data
        with override_waffle_flag(SHOW_NOTIFICATIONS_TRAY, active=show_notifications_tray):
            url = reverse('enrollment-list')
            response = self.client.get(url)

            self.assertEqual(response.status_code, status.HTTP_200_OK)
            data = response.data['results']
            enrollments = CourseEnrollment.objects.filter(user=self.user, is_active=True)
            expected_data = NotificationCourseEnrollmentSerializer(enrollments, many=True).data

            self.assertEqual(len(data), 1)
            self.assertEqual(data, expected_data)
            self.assertEqual(response.data['show_preferences'], show_notifications_tray)

    def test_course_enrollment_api_permission(self):
        """
        Calls api without login.
        Check is 401 is returned
        """
        url = reverse('enrollment-list')
        response = self.client.get(url)
        self.assertEqual(response.status_code, status.HTTP_401_UNAUTHORIZED)


@override_waffle_flag(ENABLE_NOTIFICATIONS, active=True)
class CourseEnrollmentPostSaveTest(ModuleStoreTestCase):
    """
    Tests for the post_save signal for CourseEnrollment.
    """

    def setUp(self):
        """
        Set up the test.
        """
        super().setUp()
        self.user = UserFactory()
        self.course = CourseFactory.create(
            org='testorg',
            number='testcourse',
            run='testrun'
        )

        course_overview = CourseOverviewFactory.create(id=self.course.id, org='AwesomeOrg')
        self.course_enrollment = CourseEnrollment.objects.create(
            user=self.user,
            course=course_overview,
            is_active=True,
            mode='audit'
        )

    def test_course_enrollment_post_save(self):
        """
        Test the post_save signal for CourseEnrollment.
        """
        # Emit post_save signal
        enrollment_data = CourseEnrollmentData(
            user=UserData(
                pii=UserPersonalData(
                    username=self.user.username,
                    email=self.user.email,
                    name=self.user.profile.name,
                ),
                id=self.user.id,
                is_active=self.user.is_active,
            ),
            course=CourseData(
                course_key=self.course.id,
                display_name=self.course.display_name,
            ),
            mode=self.course_enrollment.mode,
            is_active=self.course_enrollment.is_active,
            creation_date=self.course_enrollment.created,
        )
        COURSE_ENROLLMENT_CREATED.send_event(
            enrollment=enrollment_data
        )

        # Assert that CourseNotificationPreference object was created with correct attributes
        notification_preferences = CourseNotificationPreference.objects.all()

        self.assertEqual(notification_preferences.count(), 1)
        self.assertEqual(notification_preferences[0].user, self.user)


@override_waffle_flag(ENABLE_NOTIFICATIONS, active=True)
@override_waffle_flag(ENABLE_REPORTED_CONTENT_NOTIFICATIONS, active=True)
@ddt.ddt
class UserNotificationPreferenceAPITest(ModuleStoreTestCase):
    """
    Test for user notification preference API.
    """

    def setUp(self):
        super().setUp()
        self.user = UserFactory()
        self.course = CourseFactory.create(
            org='testorg',
            number='testcourse',
            run='testrun'
        )

        course_overview = CourseOverviewFactory.create(id=self.course.id, org='AwesomeOrg')
        self.course_enrollment = CourseEnrollment.objects.create(
            user=self.user,
            course=course_overview,
            is_active=True,
            mode='audit'
        )
        self.client = APIClient()
        self.path = reverse('notification-preferences', kwargs={'course_key_string': self.course.id})

        enrollment_data = CourseEnrollmentData(
            user=UserData(
                pii=UserPersonalData(
                    username=self.user.username,
                    email=self.user.email,
                    name=self.user.profile.name,
                ),
                id=self.user.id,
                is_active=self.user.is_active,
            ),
            course=CourseData(
                course_key=self.course.id,
                display_name=self.course.display_name,
            ),
            mode=self.course_enrollment.mode,
            is_active=self.course_enrollment.is_active,
            creation_date=self.course_enrollment.created,
        )
        COURSE_ENROLLMENT_CREATED.send_event(
            enrollment=enrollment_data
        )

    def _expected_api_response(self, course=None):
        """
        Helper method to return expected API response.
        """
        if course is None:
            course = self.course
        response = {
            'id': 1,
            'course_name': 'course-v1:testorg+testcourse+testrun Course',
            'course_id': 'course-v1:testorg+testcourse+testrun',
            'notification_preference_config': {
                'discussion': {
                    'enabled': True,
                    'core_notification_types': [
                        'new_comment_on_response',
                        'new_comment',
                        'new_response',
                        'response_on_followed_post',
                        'comment_on_followed_post',
                        'response_endorsed_on_thread',
                        'response_endorsed'
                    ],
                    'notification_types': {
                        'new_discussion_post': {
                            'web': False,
                            'email': False,
                            'push': False,
                            'info': '',
                            'email_cadence': 'Daily',
                        },
                        'new_question_post': {
                            'web': False,
                            'email': False,
                            'push': False,
                            'info': '',
                            'email_cadence': 'Daily',
                        },
                        'content_reported': {
                            'web': True,
                            'email': True,
                            'push': True,
                            'info': '',
                            'email_cadence': 'Daily',
                        },
                        'core': {
                            'web': True,
                            'email': True,
                            'push': True,
                            'info': 'Notifications for responses and comments on your posts, and the ones you’re '
                                    'following, including endorsements to your responses and on your posts.',
                            'email_cadence': 'Daily',
                        },
<<<<<<< HEAD
=======
                        'new_discussion_post': {
                            'web': False,
                            'email': False,
                            'push': False,
                            'info': ''
                        },
                        'new_question_post': {
                            'web': False,
                            'email': False,
                            'push': False,
                            'info': ''
                        },
                        'content_reported': {
                            'web': True,
                            'email': True,
                            'push': True,
                            'info': ''
                        },
>>>>>>> c913a55b
                    },
                    'non_editable': {
                        'core': ['web']
                    }
                },
                'updates': {
                    'enabled': True,
                    'core_notification_types': [],
                    'notification_types': {
                        'course_update': {
                            'web': True,
                            'email': True,
                            'push': True,
                            'info': ''
                        },
                        'core': {
                            'web': True,
                            'email': True,
                            'push': True,
                            'info': 'Notifications for new announcements and updates from the course team.'
                        }
                    },
                    'non_editable': {}
                }
            }
        }
        if not ENABLE_COURSEWIDE_NOTIFICATIONS.is_enabled(course.id):
            app_prefs = response['notification_preference_config']['discussion']
            notification_types = app_prefs['notification_types']
            for notification_type in ['new_discussion_post', 'new_question_post']:
                notification_types.pop(notification_type)
        return response

    def test_get_user_notification_preference_without_login(self):
        """
        Test get user notification preference without login.
        """
        response = self.client.get(self.path)
        self.assertEqual(response.status_code, status.HTTP_401_UNAUTHORIZED)

    @mock.patch("eventtracking.tracker.emit")
    @override_waffle_flag(ENABLE_COURSEWIDE_NOTIFICATIONS, active=True)
    def test_get_user_notification_preference(self, mock_emit):
        """
        Test get user notification preference.
        """
        self.client.login(username=self.user.username, password=self.TEST_PASSWORD)
        response = self.client.get(self.path)
        self.assertEqual(response.status_code, status.HTTP_200_OK)
        expected_response = self._expected_api_response()
        expected_response = remove_notifications_with_visibility_settings(expected_response)
        self.assertEqual(response.data, expected_response)
        event_name, event_data = mock_emit.call_args[0]
        self.assertEqual(event_name, 'edx.notifications.preferences.viewed')

    @mock.patch("eventtracking.tracker.emit")
    @override_waffle_flag(ENABLE_COURSEWIDE_NOTIFICATIONS, active=True)
    @mock.patch.dict(COURSE_NOTIFICATION_TYPES, {
        **COURSE_NOTIFICATION_TYPES,
        **{
            'content_reported': {
                'name': 'content_reported',
                'visible_to': [FORUM_ROLE_MODERATOR, FORUM_ROLE_COMMUNITY_TA, FORUM_ROLE_ADMINISTRATOR]
            }
        }
    })
    @ddt.data(
        FORUM_ROLE_MODERATOR,
        FORUM_ROLE_COMMUNITY_TA,
        FORUM_ROLE_ADMINISTRATOR,
        None
    )
    def test_get_user_notification_preference_with_visibility_settings(self, role, mock_emit):
        """
        Test get user notification preference.
        """
        self.client.login(username=self.user.username, password=self.TEST_PASSWORD)

        role_instance = None
        if role:
            role_instance = RoleFactory(name=role, course_id=self.course.id)
            role_instance.users.add(self.user)

        response = self.client.get(self.path)
        self.assertEqual(response.status_code, status.HTTP_200_OK)

        expected_response = self._expected_api_response()

        if not role:
            expected_response = remove_notifications_with_visibility_settings(expected_response)

        self.assertEqual(response.data, expected_response)
        event_name, event_data = mock_emit.call_args[0]
        self.assertEqual(event_name, 'edx.notifications.preferences.viewed')
        if role_instance:
            role_instance.users.clear()

    @ddt.data(
        ('discussion', None, None, True, status.HTTP_200_OK, 'app_update'),
        ('discussion', None, None, False, status.HTTP_200_OK, 'app_update'),
        ('invalid_notification_app', None, None, True, status.HTTP_400_BAD_REQUEST, None),

        ('discussion', 'core', 'email', True, status.HTTP_200_OK, 'type_update'),
        ('discussion', 'core', 'email', False, status.HTTP_200_OK, 'type_update'),

        # Test for email cadence update
        ('discussion', 'core', 'email_cadence', 'Daily', status.HTTP_200_OK, 'type_update'),
        ('discussion', 'core', 'email_cadence', 'Weekly', status.HTTP_200_OK, 'type_update'),

        # Test for app-wide channel update
        ('discussion', None, 'email', True, status.HTTP_200_OK, 'app-wide-channel-update'),
        ('discussion', None, 'email', False, status.HTTP_200_OK, 'app-wide-channel-update'),

        ('discussion', 'invalid_notification_type', 'email', True, status.HTTP_400_BAD_REQUEST, None),
        ('discussion', 'new_comment', 'invalid_notification_channel', False, status.HTTP_400_BAD_REQUEST, None),
    )
    @ddt.unpack
    @mock.patch("eventtracking.tracker.emit")
    def test_patch_user_notification_preference(
        self, notification_app, notification_type, notification_channel, value, expected_status, update_type, mock_emit,
    ):
        """
        Test update of user notification preference.
        """
        self.client.login(username=self.user.username, password=self.TEST_PASSWORD)
        payload = {
            'notification_app': notification_app,
            'value': value,
        }
        if notification_type:
            payload['notification_type'] = notification_type
        if notification_channel:
            payload['notification_channel'] = notification_channel

        response = self.client.patch(self.path, json.dumps(payload), content_type='application/json')
        self.assertEqual(response.status_code, expected_status)
        expected_data = self._expected_api_response()

        if update_type == 'app_update':
            expected_data = self._expected_api_response()
            expected_data = remove_notifications_with_visibility_settings(expected_data)
            expected_data['notification_preference_config'][notification_app]['enabled'] = value
            self.assertEqual(response.data, expected_data)

        elif update_type == 'type_update':
            expected_data = self._expected_api_response()
            expected_data = remove_notifications_with_visibility_settings(expected_data)
            expected_data['notification_preference_config'][notification_app][
                'notification_types'][notification_type][notification_channel] = value
            self.assertEqual(response.data, expected_data)

        elif update_type == 'app-wide-channel-update':
            expected_data = remove_notifications_with_visibility_settings(expected_data)
            app_prefs = expected_data['notification_preference_config'][notification_app]
            for notification_type_name, notification_type_preferences in app_prefs['notification_types'].items():
                non_editable_channels = app_prefs['non_editable'].get(notification_type_name, [])
                if notification_channel not in non_editable_channels:
                    app_prefs['notification_types'][notification_type_name][notification_channel] = value
            self.assertEqual(response.data, expected_data)

        if expected_status == status.HTTP_200_OK:
            event_name, event_data = mock_emit.call_args[0]
            self.assertEqual(event_name, 'edx.notifications.preferences.updated')
            self.assertEqual(event_data['notification_app'], notification_app)
            self.assertEqual(event_data['notification_type'], notification_type or '')
            self.assertEqual(event_data['notification_channel'], notification_channel or '')
            self.assertEqual(event_data['value'], value)

    def test_info_is_not_saved_in_json(self):
        default_prefs = NotificationAppManager().get_notification_app_preferences()
        for notification_app, app_prefs in default_prefs.items():
            for _, type_prefs in app_prefs.get('notification_types', {}).items():
                assert 'info' not in type_prefs.keys()


<<<<<<< HEAD
=======
@override_waffle_flag(ENABLE_NOTIFICATIONS, active=True)
@override_waffle_flag(ENABLE_REPORTED_CONTENT_NOTIFICATIONS, active=True)
@ddt.ddt
class UserNotificationChannelPreferenceAPITest(ModuleStoreTestCase):
    """
    Test for user notification channel preference API.
    """

    def setUp(self):
        super().setUp()
        self.user = UserFactory()
        self.course = CourseFactory.create(
            org='testorg',
            number='testcourse',
            run='testrun'
        )

        course_overview = CourseOverviewFactory.create(id=self.course.id, org='AwesomeOrg')
        self.course_enrollment = CourseEnrollment.objects.create(
            user=self.user,
            course=course_overview,
            is_active=True,
            mode='audit'
        )
        self.client = APIClient()
        self.path = reverse('notification-channel-preferences', kwargs={'course_key_string': self.course.id})

        enrollment_data = CourseEnrollmentData(
            user=UserData(
                pii=UserPersonalData(
                    username=self.user.username,
                    email=self.user.email,
                    name=self.user.profile.name,
                ),
                id=self.user.id,
                is_active=self.user.is_active,
            ),
            course=CourseData(
                course_key=self.course.id,
                display_name=self.course.display_name,
            ),
            mode=self.course_enrollment.mode,
            is_active=self.course_enrollment.is_active,
            creation_date=self.course_enrollment.created,
        )
        COURSE_ENROLLMENT_CREATED.send_event(
            enrollment=enrollment_data
        )

    def _expected_api_response(self, course=None):
        """
        Helper method to return expected API response.
        """
        if course is None:
            course = self.course
        response = {
            'id': 1,
            'course_name': 'course-v1:testorg+testcourse+testrun Course',
            'course_id': 'course-v1:testorg+testcourse+testrun',
            'notification_preference_config': {
                'discussion': {
                    'enabled': True,
                    'core_notification_types': [
                        'new_comment_on_response',
                        'new_comment',
                        'new_response',
                        'response_on_followed_post',
                        'comment_on_followed_post',
                        'response_endorsed_on_thread',
                        'response_endorsed'
                    ],
                    'notification_types': {
                        'core': {
                            'web': True,
                            'email': True,
                            'push': True,
                            'info': 'Notifications for responses and comments on your posts, and the ones you’re '
                                    'following, including endorsements to your responses and on your posts.'
                        },
                        'new_discussion_post': {'web': False, 'email': False, 'push': False, 'info': ''},
                        'new_question_post': {'web': False, 'email': False, 'push': False, 'info': ''},
                        'content_reported': {'web': True, 'email': True, 'push': True, 'info': ''},
                    },
                    'non_editable': {
                        'core': ['web']
                    }
                },
                'updates': {
                    'enabled': True,
                    'core_notification_types': [

                    ],
                    'notification_types': {
                        'course_update': {
                            'web': True,
                            'email': True,
                            'push': True,
                            'info': ''
                        },
                        'core': {
                            'web': True,
                            'email': True,
                            'push': True,
                            'info': 'Notifications for new announcements and updates from the course team.'
                        }
                    },
                    'non_editable': {}
                }
            }
        }
        if not ENABLE_COURSEWIDE_NOTIFICATIONS.is_enabled(course.id):
            app_prefs = response['notification_preference_config']['discussion']
            notification_types = app_prefs['notification_types']
            for notification_type in ['new_discussion_post', 'new_question_post']:
                notification_types.pop(notification_type)
        return response

    @ddt.data(
        ('discussion', 'web', True, status.HTTP_200_OK),
        ('discussion', 'web', False, status.HTTP_200_OK),

        ('invalid_notification_app', 'web', False, status.HTTP_400_BAD_REQUEST),
        ('discussion', 'invalid_notification_channel', False, status.HTTP_400_BAD_REQUEST),
    )
    @ddt.unpack
    @mock.patch("eventtracking.tracker.emit")
    def test_patch_user_notification_preference(
        self, notification_app, notification_channel, value, expected_status, mock_emit,
    ):
        """
        Test update of user notification channel preference.
        """
        self.client.login(username=self.user.username, password=self.TEST_PASSWORD)
        payload = {
            'notification_app': notification_app,
            'value': value,
        }
        if notification_channel:
            payload['notification_channel'] = notification_channel

        response = self.client.patch(self.path, json.dumps(payload), content_type='application/json')
        self.assertEqual(response.status_code, expected_status)

        if expected_status == status.HTTP_200_OK:
            expected_data = self._expected_api_response()
            expected_app_prefs = expected_data['notification_preference_config'][notification_app]
            for notification_type_name, notification_type_preferences in expected_app_prefs[
                    'notification_types'].items():
                non_editable_channels = expected_app_prefs['non_editable'].get(notification_type_name, [])
                if notification_channel not in non_editable_channels:
                    expected_app_prefs['notification_types'][notification_type_name][notification_channel] = value
            expected_data = remove_notifications_with_visibility_settings(expected_data)
            self.assertEqual(response.data, expected_data)
            event_name, event_data = mock_emit.call_args[0]
            self.assertEqual(event_name, 'edx.notifications.preferences.updated')
            self.assertEqual(event_data['notification_app'], notification_app)
            self.assertEqual(event_data['notification_channel'], notification_channel)
            self.assertEqual(event_data['value'], value)


>>>>>>> c913a55b
class NotificationListAPIViewTest(APITestCase):
    """
    Tests suit for the NotificationListAPIView.
    """

    def setUp(self):
        self.TEST_PASSWORD = 'Password1234'
        self.user = UserFactory(password=self.TEST_PASSWORD)
        self.url = reverse('notifications-list')

    def test_list_notifications(self):
        """
        Test that the view can list notifications.
        """
        # Create a notification for the user.
        Notification.objects.create(
            user=self.user,
            app_name='discussion',
            notification_type='new_response',
            content_context={
                'replier_name': 'test_user',
                'post_title': 'This is a test post.',
            }
        )
        self.client.login(username=self.user.username, password=self.TEST_PASSWORD)

        # Make a request to the view.
        response = self.client.get(self.url)

        # Assert that the response is successful.

        self.assertEqual(response.status_code, 200)
        data = response.data['results']
        # Assert that the response contains the notification.
        self.assertEqual(len(data), 1)
        self.assertEqual(data[0]['app_name'], 'discussion')
        self.assertEqual(data[0]['notification_type'], 'new_response')
        self.assertEqual(
            data[0]['content'],
            '<p><strong>test_user</strong> responded to your post <strong>This is a test post.</strong></p>'
        )

    def test_list_notifications_with_app_name_filter(self):
        """
        Test that the view can filter notifications by app name.
        """
        # Create two notifications for the user, one for each app name.
        Notification.objects.create(
            user=self.user,
            app_name='discussion',
            notification_type='new_response',
            content_context={
                'replier_name': 'test_user',
                'post_title': 'This is a test post.',
            }
        )
        Notification.objects.create(
            user=self.user,
            app_name='app2',
            notification_type='info',
        )
        self.client.login(username=self.user.username, password=self.TEST_PASSWORD)

        # Make a request to the view with the app_name query parameter set to 'app1'.
        response = self.client.get(self.url + "?app_name=discussion")

        # Assert that the response is successful.
        self.assertEqual(response.status_code, 200)

        # Assert that the response contains only the notification for app1.
        data = response.data['results']
        self.assertEqual(len(data), 1)
        self.assertEqual(data[0]['app_name'], 'discussion')
        self.assertEqual(data[0]['notification_type'], 'new_response')
        self.assertEqual(
            data[0]['content'],
            '<p><strong>test_user</strong> responded to your post <strong>This is a test post.</strong></p>'
        )

    @mock.patch("eventtracking.tracker.emit")
    def test_list_notifications_with_tray_opened_param(self, mock_emit):
        """
        Test event emission with tray_opened param is provided.
        """
        self.client.login(username=self.user.username, password=self.TEST_PASSWORD)

        # Make a request to the view with the tray_opened query parameter set to True.
        response = self.client.get(self.url + "?tray_opened=True")

        # Assert that the response is successful.
        self.assertEqual(response.status_code, 200)

        event_name, event_data = mock_emit.call_args[0]
        self.assertEqual(event_name, 'edx.notifications.tray_opened')
        self.assertEqual(event_data['user_id'], self.user.id)
        self.assertEqual(event_data['unseen_notifications_count'], 0)

    def test_list_notifications_without_authentication(self):
        """
        Test that the view returns 401 if the user is not authenticated.
        """
        # Make a request to the view without authenticating.
        response = self.client.get(self.url)

        # Assert that the response is unauthorized.
        self.assertEqual(response.status_code, status.HTTP_401_UNAUTHORIZED)

    def test_list_notifications_with_expiry_date(self):
        """
        Test that the view can filter notifications by expiry date.
        """
        today = datetime.now(UTC)

        # Create two notifications for the user, one with current date and other with expiry date.
        Notification.objects.create(
            user=self.user,
            notification_type='info',
            created=today
        )
        Notification.objects.create(
            user=self.user,
            notification_type='info',
            created=today - timedelta(days=settings.NOTIFICATIONS_EXPIRY)
        )
        self.client.login(username=self.user.username, password=self.TEST_PASSWORD)

        # Make a request to the view
        response = self.client.get(self.url)

        # Assert that the response is successful.
        self.assertEqual(response.status_code, 200)

        # Assert that the response contains only the notification for current date.
        data = response.data['results']
        self.assertEqual(len(data), 1)
        self.assertEqual(data[0]['created'], today.strftime('%Y-%m-%dT%H:%M:%S.%fZ'))

    def test_list_notifications_with_order_by_reverse_id(self):
        """
        Test that the view can filter notifications and order by reverse id.
        """

        # Create two notifications for the user
        notification1 = Notification.objects.create(
            user=self.user,
            notification_type='info',
        )
        notification2 = Notification.objects.create(
            user=self.user,
            notification_type='info',
        )
        self.client.login(username=self.user.username, password=self.TEST_PASSWORD)

        # Make a request to the view
        response = self.client.get(self.url)

        # Assert that the response is successful.
        self.assertEqual(response.status_code, 200)

        # Assert that the response id list is in reverse order.
        data = response.data['results']
        self.assertEqual(len(data), 2)
        self.assertEqual([data[0]['id'], data[1]['id']], [notification2.id, notification1.id])


@ddt.ddt
class NotificationCountViewSetTestCase(ModuleStoreTestCase):
    """
    Tests for the NotificationCountViewSet.
    """

    def setUp(self):
        # Create a user.
        super().setUp()
        self.user = UserFactory()
        self.client = APIClient()

        course = CourseFactory.create(
            org='testorg',
            number='testcourse',
            run='testrun'
        )

        course_overview = CourseOverviewFactory.create(id=course.id, org='AwesomeOrg')
        self.enrollment = CourseEnrollment.objects.create(
            user=self.user,
            course=course_overview,
            is_active=True,
            mode='audit'
        )

        self.url = reverse('notifications-count')

        # Create some notifications for the user.
        Notification.objects.create(user=self.user, app_name='App Name 1', notification_type='Type A')
        Notification.objects.create(user=self.user, app_name='App Name 1', notification_type='Type B')
        Notification.objects.create(user=self.user, app_name='App Name 2', notification_type='Type A')
        Notification.objects.create(user=self.user, app_name='App Name 3', notification_type='Type C')

    @ddt.data((False,), (True,))
    @ddt.unpack
    def test_get_unseen_notifications_count_with_show_notifications_tray(self, show_notifications_tray_enabled):
        """
        Test that the endpoint returns the correct count of unseen notifications and show_notifications_tray value.
        """
        self.client.login(username=self.user.username, password=self.TEST_PASSWORD)

        # Enable or disable the waffle flag based on the test case data
        with override_waffle_flag(SHOW_NOTIFICATIONS_TRAY, active=show_notifications_tray_enabled):
            # Make a request to the view
            response = self.client.get(self.url)

            self.assertEqual(response.status_code, 200)
            self.assertEqual(response.data['count'], 4)
            self.assertEqual(response.data['count_by_app_name'], {
                'App Name 1': 2, 'App Name 2': 1, 'App Name 3': 1, 'discussion': 0, 'updates': 0})
            self.assertEqual(response.data['show_notifications_tray'], show_notifications_tray_enabled)

    def test_get_unseen_notifications_count_for_unauthenticated_user(self):
        """
        Test that the endpoint returns 401 for an unauthenticated user.
        """
        response = self.client.get(self.url)
        self.assertEqual(response.status_code, status.HTTP_401_UNAUTHORIZED)

    def test_get_unseen_notifications_count_for_user_with_no_notifications(self):
        """
        Test that the endpoint returns 0 for a user with no notifications.
        """
        # Create a user with no notifications.
        user = UserFactory()
        self.client.login(username=user.username, password=self.TEST_PASSWORD)
        response = self.client.get(self.url)

        self.assertEqual(response.status_code, 200)
        self.assertEqual(response.data['count'], 0)
        self.assertEqual(response.data['count_by_app_name'], {'discussion': 0, 'updates': 0})

    def test_get_expiry_days_in_count_view(self):
        """
        Tests if "notification_expiry_days" exists in API response
        """
        user = UserFactory()
        self.client.login(username=user.username, password=self.TEST_PASSWORD)
        response = self.client.get(self.url)
        self.assertEqual(response.status_code, 200)
        self.assertEqual(response.data['notification_expiry_days'], 60)


class MarkNotificationsSeenAPIViewTestCase(APITestCase):
    """
    Tests for the MarkNotificationsUnseenAPIView.
    """

    def setUp(self):
        self.TEST_PASSWORD = 'Password1234'
        self.user = UserFactory(password=self.TEST_PASSWORD)

        # Create some sample notifications for the user
        Notification.objects.create(user=self.user, app_name='App Name 1', notification_type='Type A')
        Notification.objects.create(user=self.user, app_name='App Name 1', notification_type='Type B')
        Notification.objects.create(user=self.user, app_name='App Name 2', notification_type='Type A')
        Notification.objects.create(user=self.user, app_name='App Name 3', notification_type='Type C')

    def test_mark_notifications_seen(self):
        # Create a POST request to mark notifications as seen for 'App Name 1'
        app_name = 'App Name 1'
        url = reverse('mark-notifications-seen', kwargs={'app_name': app_name})
        self.client.login(username=self.user.username, password=self.TEST_PASSWORD)
        response = self.client.put(url)
        # Assert the response status code is 200 (OK)
        self.assertEqual(response.status_code, status.HTTP_200_OK)

        # Assert the response data contains the expected message
        expected_data = {'message': 'Notifications marked as seen.'}
        self.assertEqual(response.data, expected_data)

        # Assert the notifications for 'App Name 1' are marked as seen for the user
        notifications = Notification.objects.filter(user=self.user, app_name=app_name, last_seen__isnull=False)
        self.assertEqual(notifications.count(), 2)


class NotificationReadAPIViewTestCase(APITestCase):
    """
    Tests for the NotificationReadAPIView.
    """

    def setUp(self):
        self.TEST_PASSWORD = 'Password1234'
        self.user = UserFactory(password=self.TEST_PASSWORD)
        self.url = reverse('notifications-read')
        self.client.login(username=self.user.username, password=self.TEST_PASSWORD)

        # Create some sample notifications for the user with already existing apps and with invalid app name
        Notification.objects.create(user=self.user, app_name='app_name_2', notification_type='Type A')
        for app_name in COURSE_NOTIFICATION_APPS:
            Notification.objects.create(user=self.user, app_name=app_name, notification_type='Type A')
            Notification.objects.create(user=self.user, app_name=app_name, notification_type='Type B')

    @mock.patch("eventtracking.tracker.emit")
    def test_mark_all_notifications_read_with_app_name(self, mock_emit):
        # Create a PATCH request to mark all notifications as read for already existing app e.g 'discussion'
        app_name = next(iter(COURSE_NOTIFICATION_APPS))
        data = {'app_name': app_name}

        response = self.client.patch(self.url, data)

        self.assertEqual(response.status_code, status.HTTP_200_OK)
        self.assertEqual(response.data, {'message': 'Notifications marked read.'})
        notifications = Notification.objects.filter(user=self.user, app_name=app_name, last_read__isnull=False)
        self.assertEqual(notifications.count(), 2)
        event_name, event_data = mock_emit.call_args[0]
        self.assertEqual(event_name, 'edx.notifications.app_all_read')
        self.assertEqual(event_data['notification_app'], 'discussion')

    def test_mark_all_notifications_read_with_invalid_app_name(self):
        # Create a PATCH request to mark all notifications as read for 'app_name_1'
        app_name = 'app_name_1'
        data = {'app_name': app_name}

        response = self.client.patch(self.url, data)

        self.assertEqual(response.status_code, status.HTTP_400_BAD_REQUEST)
        self.assertEqual(response.data, {'error': 'Invalid app_name or notification_id.'})

    @mock.patch("eventtracking.tracker.emit")
    def test_mark_notification_read_with_notification_id(self, mock_emit):
        # Create a PATCH request to mark notification as read for notification_id: 2
        notification_id = 2
        data = {'notification_id': notification_id}

        response = self.client.patch(self.url, data)

        self.assertEqual(response.status_code, status.HTTP_200_OK)
        self.assertEqual(response.data, {'message': 'Notification marked read.'})
        notifications = Notification.objects.filter(user=self.user, id=notification_id, last_read__isnull=False)
        self.assertEqual(notifications.count(), 1)
        event_name, event_data = mock_emit.call_args[0]
        self.assertEqual(event_name, 'edx.notifications.read')
        self.assertEqual(event_data.get('notification_metadata').get('notification_id'), notification_id)
        self.assertEqual(event_data['notification_app'], 'discussion')
        self.assertEqual(event_data['notification_type'], 'Type A')
        self.assertEqual(event_data['first_read'], True)

    def test_mark_notification_read_with_other_user_notification_id(self):
        # Create a PATCH request to mark notification as read for notification_id: 2 through a different user
        self.client.logout()
        self.user = UserFactory()
        self.client.login(username=self.user.username, password=self.TEST_PASSWORD)

        notification_id = 2
        data = {'notification_id': notification_id}
        response = self.client.patch(self.url, data)

        self.assertEqual(response.status_code, status.HTTP_404_NOT_FOUND)
        notifications = Notification.objects.filter(user=self.user, id=notification_id, last_read__isnull=False)
        self.assertEqual(notifications.count(), 0)

    def test_mark_notification_read_with_invalid_notification_id(self):
        # Create a PATCH request to mark notification as read for notification_id: 23345
        notification_id = 23345
        data = {'notification_id': notification_id}

        response = self.client.patch(self.url, data)

        self.assertEqual(response.status_code, status.HTTP_404_NOT_FOUND)
        self.assertEqual(response.data["detail"], 'Not found.')

    def test_mark_notification_read_with_app_name_and_notification_id(self):
        # Create a PATCH request to mark notification as read for existing app e.g 'discussion' and notification_id: 2
        # notification_id has higher priority than app_name in this case app_name is ignored
        app_name = next(iter(COURSE_NOTIFICATION_APPS))
        notification_id = 2
        data = {'app_name': app_name, 'notification_id': notification_id}

        response = self.client.patch(self.url, data)

        self.assertEqual(response.status_code, status.HTTP_200_OK)
        self.assertEqual(response.data, {'message': 'Notification marked read.'})
        notifications = Notification.objects.filter(
            user=self.user,
            id=notification_id,
            last_read__isnull=False
        )
        self.assertEqual(notifications.count(), 1)

    def test_mark_notification_read_without_app_name_and_notification_id(self):
        # Create a PATCH request to mark notification as read without app_name and notification_id
        response = self.client.patch(self.url, {})

        self.assertEqual(response.status_code, status.HTTP_400_BAD_REQUEST)
        self.assertEqual(response.data, {'error': 'Invalid app_name or notification_id.'})


def remove_notifications_with_visibility_settings(expected_response):
    """
    Remove notifications with visibility settings from the expected response.
    """
    not_visible = get_notification_types_with_visibility_settings()
    for notification_type, visibility_settings in not_visible.items():
        expected_response['notification_preference_config']['discussion']['notification_types'].pop(
            notification_type
        )
    return expected_response<|MERGE_RESOLUTION|>--- conflicted
+++ resolved
@@ -271,8 +271,6 @@
                                     'following, including endorsements to your responses and on your posts.',
                             'email_cadence': 'Daily',
                         },
-<<<<<<< HEAD
-=======
                         'new_discussion_post': {
                             'web': False,
                             'email': False,
@@ -291,7 +289,6 @@
                             'push': True,
                             'info': ''
                         },
->>>>>>> c913a55b
                     },
                     'non_editable': {
                         'core': ['web']
@@ -467,169 +464,6 @@
                 assert 'info' not in type_prefs.keys()
 
 
-<<<<<<< HEAD
-=======
-@override_waffle_flag(ENABLE_NOTIFICATIONS, active=True)
-@override_waffle_flag(ENABLE_REPORTED_CONTENT_NOTIFICATIONS, active=True)
-@ddt.ddt
-class UserNotificationChannelPreferenceAPITest(ModuleStoreTestCase):
-    """
-    Test for user notification channel preference API.
-    """
-
-    def setUp(self):
-        super().setUp()
-        self.user = UserFactory()
-        self.course = CourseFactory.create(
-            org='testorg',
-            number='testcourse',
-            run='testrun'
-        )
-
-        course_overview = CourseOverviewFactory.create(id=self.course.id, org='AwesomeOrg')
-        self.course_enrollment = CourseEnrollment.objects.create(
-            user=self.user,
-            course=course_overview,
-            is_active=True,
-            mode='audit'
-        )
-        self.client = APIClient()
-        self.path = reverse('notification-channel-preferences', kwargs={'course_key_string': self.course.id})
-
-        enrollment_data = CourseEnrollmentData(
-            user=UserData(
-                pii=UserPersonalData(
-                    username=self.user.username,
-                    email=self.user.email,
-                    name=self.user.profile.name,
-                ),
-                id=self.user.id,
-                is_active=self.user.is_active,
-            ),
-            course=CourseData(
-                course_key=self.course.id,
-                display_name=self.course.display_name,
-            ),
-            mode=self.course_enrollment.mode,
-            is_active=self.course_enrollment.is_active,
-            creation_date=self.course_enrollment.created,
-        )
-        COURSE_ENROLLMENT_CREATED.send_event(
-            enrollment=enrollment_data
-        )
-
-    def _expected_api_response(self, course=None):
-        """
-        Helper method to return expected API response.
-        """
-        if course is None:
-            course = self.course
-        response = {
-            'id': 1,
-            'course_name': 'course-v1:testorg+testcourse+testrun Course',
-            'course_id': 'course-v1:testorg+testcourse+testrun',
-            'notification_preference_config': {
-                'discussion': {
-                    'enabled': True,
-                    'core_notification_types': [
-                        'new_comment_on_response',
-                        'new_comment',
-                        'new_response',
-                        'response_on_followed_post',
-                        'comment_on_followed_post',
-                        'response_endorsed_on_thread',
-                        'response_endorsed'
-                    ],
-                    'notification_types': {
-                        'core': {
-                            'web': True,
-                            'email': True,
-                            'push': True,
-                            'info': 'Notifications for responses and comments on your posts, and the ones you’re '
-                                    'following, including endorsements to your responses and on your posts.'
-                        },
-                        'new_discussion_post': {'web': False, 'email': False, 'push': False, 'info': ''},
-                        'new_question_post': {'web': False, 'email': False, 'push': False, 'info': ''},
-                        'content_reported': {'web': True, 'email': True, 'push': True, 'info': ''},
-                    },
-                    'non_editable': {
-                        'core': ['web']
-                    }
-                },
-                'updates': {
-                    'enabled': True,
-                    'core_notification_types': [
-
-                    ],
-                    'notification_types': {
-                        'course_update': {
-                            'web': True,
-                            'email': True,
-                            'push': True,
-                            'info': ''
-                        },
-                        'core': {
-                            'web': True,
-                            'email': True,
-                            'push': True,
-                            'info': 'Notifications for new announcements and updates from the course team.'
-                        }
-                    },
-                    'non_editable': {}
-                }
-            }
-        }
-        if not ENABLE_COURSEWIDE_NOTIFICATIONS.is_enabled(course.id):
-            app_prefs = response['notification_preference_config']['discussion']
-            notification_types = app_prefs['notification_types']
-            for notification_type in ['new_discussion_post', 'new_question_post']:
-                notification_types.pop(notification_type)
-        return response
-
-    @ddt.data(
-        ('discussion', 'web', True, status.HTTP_200_OK),
-        ('discussion', 'web', False, status.HTTP_200_OK),
-
-        ('invalid_notification_app', 'web', False, status.HTTP_400_BAD_REQUEST),
-        ('discussion', 'invalid_notification_channel', False, status.HTTP_400_BAD_REQUEST),
-    )
-    @ddt.unpack
-    @mock.patch("eventtracking.tracker.emit")
-    def test_patch_user_notification_preference(
-        self, notification_app, notification_channel, value, expected_status, mock_emit,
-    ):
-        """
-        Test update of user notification channel preference.
-        """
-        self.client.login(username=self.user.username, password=self.TEST_PASSWORD)
-        payload = {
-            'notification_app': notification_app,
-            'value': value,
-        }
-        if notification_channel:
-            payload['notification_channel'] = notification_channel
-
-        response = self.client.patch(self.path, json.dumps(payload), content_type='application/json')
-        self.assertEqual(response.status_code, expected_status)
-
-        if expected_status == status.HTTP_200_OK:
-            expected_data = self._expected_api_response()
-            expected_app_prefs = expected_data['notification_preference_config'][notification_app]
-            for notification_type_name, notification_type_preferences in expected_app_prefs[
-                    'notification_types'].items():
-                non_editable_channels = expected_app_prefs['non_editable'].get(notification_type_name, [])
-                if notification_channel not in non_editable_channels:
-                    expected_app_prefs['notification_types'][notification_type_name][notification_channel] = value
-            expected_data = remove_notifications_with_visibility_settings(expected_data)
-            self.assertEqual(response.data, expected_data)
-            event_name, event_data = mock_emit.call_args[0]
-            self.assertEqual(event_name, 'edx.notifications.preferences.updated')
-            self.assertEqual(event_data['notification_app'], notification_app)
-            self.assertEqual(event_data['notification_channel'], notification_channel)
-            self.assertEqual(event_data['value'], value)
-
-
->>>>>>> c913a55b
 class NotificationListAPIViewTest(APITestCase):
     """
     Tests suit for the NotificationListAPIView.
