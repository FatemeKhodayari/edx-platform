--- conflicted
+++ resolved
@@ -658,31 +658,14 @@
 
         Otherwise we'll end up losing data on the next refresh.
         """
-<<<<<<< HEAD
-        user_id = self.get_user_id()
-        user_perms = self.runtime.service(self, 'studio_user_permissions')
-        if not self.tools:
-            raise RuntimeError("Library tools unavailable, duplication will not be sane!")
-        self.tools.trigger_duplicate_children(
-            user_perms=user_perms, source_block=source_block, dest_block=self
-        )
-        # Children have been handled.
-        return True
-=======
         self._validate_sync_permissions()
         self.get_tools(to_read_library_content=True).trigger_duplication(source_block=source_block, dest_block=self)
         return True  # Children have been handled.
->>>>>>> 49a47d84
 
     def _validate_library_version(self, validation, lib_tools, version, library_key):
         """
         Verify the version stored in the block is the latest version of the Library
         """
-<<<<<<< HEAD
-        latest_version = lib_tools.get_library_version(library_key)
-
-        if latest_version is None:
-=======
         latest_version = lib_tools.get_latest_library_version(library_key)
         if latest_version is not None:
             if version is None or version != latest_version:
@@ -699,7 +682,6 @@
                 )
                 return False
         else:
->>>>>>> 49a47d84
             validation.set_summary(
                 StudioValidationMessage(
                     StudioValidationMessage.ERROR,
@@ -821,43 +803,6 @@
         values = [{"display_name": name, "value": str(key)} for key, name in all_libraries]
         return values
 
-<<<<<<< HEAD
-    def editor_saved(self, user, old_metadata, old_content):  # lint-amnesty, pylint: disable=unused-argument
-        """
-        If source_library_id is empty, clear source_library_version and children.
-        If source_library_id has changed, clear the candidate pool,
-        as selections should not be preserved across libraries unwittingly
-        """
-        if not self.source_library_id:
-            self.children = []  # lint-amnesty, pylint: disable=attribute-defined-outside-init
-            self.source_library_version = ""
-
-        print(f"CARDIOVASCULAR {old_metadata}")
-
-        if "source_library_id" in old_metadata and self.source_library_id != old_metadata['source_library_id']:
-            self.candidates = []
-
-    def post_editor_saved(self, old_metadata):
-        """
-        If source_library_id or capa_type has been edited, refresh_children automatically.
-        """
-        print("_post_editor_saved ?.?.?.1")
-        old_source_library_id = old_metadata.get('source_library_id', [])
-        if (
-            self.source_library_id and
-            old_source_library_id != self.source_library_id or
-                old_metadata.get('capa_type', ANY_CAPA_TYPE_VALUE) != self.capa_type):
-            try:
-                print("CALLING REFRESH CHILDREN \n ")
-                self.refresh_children()
-                #Set the version based on the library we just pulled in.
-                print(self.source_library_version)
-                print("calling: SET LIBRARY_VERSION \n ")
-                self.source_library_version = str(self.tools.get_library_version(self.source_library_id))
-                print(self.source_library_version)
-            except ValueError:
-                pass  # The validation area will display an error message, no need to do anything now.
-=======
     def post_editor_saved(self, user, old_metadata, old_content):  # pylint: disable=unused-argument
         """
         If source library, library version or capa_type have been edited, upgrade library,
@@ -875,7 +820,6 @@
             except (ObjectDoesNotExist, LibraryToolsUnavailable):
                 # The validation area will display an error message, no need to do anything now.
                 pass
->>>>>>> 49a47d84
 
     def has_dynamic_children(self):
         """
