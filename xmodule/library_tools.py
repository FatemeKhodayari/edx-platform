"""
XBlock runtime services for LibraryContentBlock
"""
from __future__ import annotations

from django.contrib.auth.models import User  # lint-amnesty, pylint: disable=imported-auth-user
<<<<<<< HEAD
from django.core.exceptions import PermissionDenied
from django.conf import settings
=======
from django.conf import settings
from django.core.exceptions import ObjectDoesNotExist
>>>>>>> 9d959c7d
from user_tasks.models import UserTaskStatus

from openedx.core.lib import ensure_cms
from openedx.core.djangoapps.content_libraries import api as library_api
from openedx.core.djangoapps.content_libraries import tasks as library_tasks
from xmodule.library_content_block import LibraryContentBlock
from xmodule.library_root_xblock import LibraryRoot as LibraryRootV1
from xmodule.modulestore.exceptions import ItemNotFoundError


def normalize_key_for_search(library_key):
    """ Normalizes library key for use with search indexing """
    return library_key.replace(version_guid=None, branch=None)


class LibraryToolsService:
    """
    Service for LibraryContentBlock.

    Allows to interact with libraries in the modulestore and blockstore.

    Should only be used in the CMS.
    """
    def __init__(self, modulestore, user_id):
        self.store = modulestore
        self.user_id = user_id

<<<<<<< HEAD
    def get_library_version(self, lib_key) -> str | int | None:
        """
        Get the version of the given library.

        The return value (library version) could be:
            ObjectID - for V1 library;
            int      - for V2 library.
            None     - if the library does not exist.
        """
        library = library_api.get_v1_or_v2_library(lib_key)
=======
    def get_latest_library_version(self, lib_key) -> str | None:
        """
        Get the version of the given library as string.

        The return value (library version) could be:
            str(<ObjectID>) - for V1 library;
            str(<int>)      - for V2 library.
            None            - if the library does not exist.
        """
        library = library_api.get_v1_or_v2_library(lib_key, version=None)
>>>>>>> 9d959c7d
        if not library:
            return None
        elif isinstance(library, LibraryRootV1):
            # We need to know the library's version so ensure it's set in library.location.library_key.version_guid
            assert library.location.library_key.version_guid is not None
<<<<<<< HEAD
            return library.location.library_key.version_guid
        elif isinstance(library, library_api.ContentLibraryMetadata):
            return library.version
=======
            return str(library.location.library_key.version_guid)
        elif isinstance(library, library_api.ContentLibraryMetadata):
            return str(library.version)
>>>>>>> 9d959c7d

    def create_block_analytics_summary(self, course_key, block_keys):
        """
        Given a CourseKey and a list of (block_type, block_id) pairs,
        prepare the JSON-ready metadata needed for analytics logging.

        This is [
            {"usage_key": x, "original_usage_key": y, "original_usage_version": z, "descendants": [...]}
        ]
        where the main list contains all top-level blocks, and descendants contains a *flat* list of all
        descendants of the top level blocks, if any.
        """
        def summarize_block(usage_key):
            """ Basic information about the given block """
            orig_key, orig_version = self.store.get_block_original_usage(usage_key)
            return {
                "usage_key": str(usage_key),
                "original_usage_key": str(orig_key) if orig_key else None,
                "original_usage_version": str(orig_version) if orig_version else None,
            }

        result_json = []
        for block_key in block_keys:
            key = course_key.make_usage_key(*block_key)
            info = summarize_block(key)
            info['descendants'] = []
            try:
                block = self.store.get_item(key, depth=None)  # Load the item and all descendants
                children = list(getattr(block, "children", []))
                while children:
                    child_key = children.pop()
                    child = self.store.get_item(child_key)
                    info['descendants'].append(summarize_block(child_key))
                    children.extend(getattr(child, "children", []))
            except ItemNotFoundError:
                pass  # The block has been deleted
            result_json.append(info)
        return result_json

    def can_use_library_content(self, block):
        """
        Determines whether a modulestore holding a course_id supports libraries.
        """
        return self.store.check_supports(block.location.course_key, 'copy_from_template')

<<<<<<< HEAD
    def trigger_refresh_children(self, dest_block: LibraryContentBlock, user_perms=None) -> None:
        """
        Queue a task to update the children of `dest_block`.

        The task will:
        * Ensure that `dest_block` has children corresponding to all matching source library blocks.
          * Considered fields of `dest_block` include: `source_library_id`, `source_library_version`, `capa_type`.
          * If `dest_block.source_library_version` is set, use that. Otherwise, use latest available
=======
    def trigger_library_sync(self, dest_block: LibraryContentBlock, library_version: str | int | None) -> None:
        """
        Queue task to synchronize the children of `dest_block` with it source library (at `library_version` or latest).

        Raises ObjectDoesNotExist if library/version cannot be found.

        The task will:
        * Load that library at `dest_block.source_library_id` and `library_version`.
          * If `library_version` is None, load the latest.
          * Update `dest_block.source_library_version` based on what is loaded.
        * Ensure that `dest_block` has children corresponding to all matching source library blocks.
          * Considered fields of `dest_block` include: `source_library_id`, `source_library_version`, `capa_type`.
>>>>>>> 9d959c7d
            library version, and upate `dest_block.source_library_version` to match.
        * Derive each child block id as a function of `dest_block`'s id and the library block's definition id.
        * Follow these important create/update/delete semantics for children:
          * When a matching library child DOES NOT EXIT in `dest_block.children`: import it in as a new block.
          * When a matching library child ALREADY EXISTS in `dest_block.children`: re-import its definition, clobbering
            any content updates in this existing child, but preserving any settings overrides in the existing child.
          * When a block in `dest_block.children` DOES NOT MATCH any library children: delete it from
            `dest_block.children`.
        """
<<<<<<< HEAD
        ensure_cms("library_content block children may only be updated in a CMS context")
        if not isinstance(dest_block, LibraryContentBlock):
            raise ValueError(f"Can only refresh children for library_content blocks, not {dest_block.tag} blocks.")
        if user_perms and not user_perms.can_write(dest_block.location.course_key):
            raise PermissionDenied()
=======
        ensure_cms("library_content block children may only be synced in a CMS context")
        if not isinstance(dest_block, LibraryContentBlock):
            raise ValueError(f"Can only sync children for library_content blocks, not {dest_block.tag} blocks.")
>>>>>>> 9d959c7d
        if not dest_block.source_library_id:
            dest_block.source_library_version = ""
            return
        library_key = dest_block.source_library_key
<<<<<<< HEAD
        if not library_api.get_v1_or_v2_library(library_key):
            raise ValueError(f"Requested library {library_key} not found.")
        if user_perms and not user_perms.can_read(library_key):
            raise PermissionDenied()
        library_tasks.refresh_children.delay(
            user_id=self.user_id,
            dest_block_id=str(dest_block.scope_ids.usage_id),
        )

    def trigger_duplicate_children(
        self,
        source_block: LibraryContentBlock,
        dest_block: LibraryContentBlock,
        user_perms=None,
    ) -> None:
=======
        if not library_api.get_v1_or_v2_library(library_key, version=library_version):
            if library_version:
                raise ObjectDoesNotExist(f"Version {library_version} of library {library_key} not found.")
            raise ObjectDoesNotExist(f"Library {library_key} not found.")
        library_tasks.sync_from_library.delay(
            user_id=self.user_id,
            dest_block_id=str(dest_block.scope_ids.usage_id),
            library_version=library_version,
        )

    def trigger_duplication(self, source_block: LibraryContentBlock, dest_block: LibraryContentBlock) -> None:
>>>>>>> 9d959c7d
        """
        Queue a task to duplicate the children of `source_block` to `dest_block`.
        """
        ensure_cms("library_content block children may only be duplicated in a CMS context")
        if not isinstance(dest_block, LibraryContentBlock):
<<<<<<< HEAD
            raise ValueError(f"Can only refresh children for library_content blocks, not {dest_block.tag} blocks.")
=======
            raise ValueError(f"Can only duplicate children for library_content blocks, not {dest_block.tag} blocks.")
>>>>>>> 9d959c7d
        if source_block.scope_ids.usage_id.context_key != source_block.scope_ids.usage_id.context_key:
            raise ValueError(
                "Cannot duplicate_children across different learning contexts "
                f"(source={source_block.scope_ids.usage_id}, dest={dest_block.scope_ids.usage_id})"
            )
        if source_block.source_library_key != dest_block.source_library_key:
            raise ValueError(
                "Cannot duplicate_children across different source libraries or versions thereof "
                f"({source_block.source_library_key=}, {dest_block.source_library_key=})."
            )
        library_tasks.duplicate_children.delay(
            user_id=self.user_id,
            source_block_id=str(source_block.scope_ids.usage_id),
            dest_block_id=str(dest_block.scope_ids.usage_id),
        )

<<<<<<< HEAD
    def are_children_updating(self, library_content_block: LibraryContentBlock) -> bool:
        """
        Is a task currently running to update the children of `library_content_block`?
=======
    def are_children_syncing(self, library_content_block: LibraryContentBlock) -> bool:
        """
        Is a task currently running to sync the children of `library_content_block`?
>>>>>>> 9d959c7d

        Only checks the latest task (so that this block's state can't get permanently messed up by
        some older task that's stuck in PENDING).
        """
        args = {'dest_block_id': library_content_block.scope_ids.usage_id}
<<<<<<< HEAD
        name = library_tasks.LibraryUpdateChildrenTask.generate_name(args)
=======
        name = library_tasks.LibrarySyncChildrenTask.generate_name(args)
>>>>>>> 9d959c7d
        status = UserTaskStatus.objects.filter(name=name).order_by('-created').first()
        return status and status.state in [
            UserTaskStatus.IN_PROGRESS, UserTaskStatus.PENDING, UserTaskStatus.RETRYING
        ]

    def list_available_libraries(self):
        """
        List all known libraries.

        Collects Only V2 Libaries if the FEATURES[ENABLE_LIBRARY_AUTHORING_MICROFRONTEND] setting is True.
        Otherwise, return all v1 and v2 libraries.
        Returns tuples of (library key, display_name).
        """
        user = User.objects.get(id=self.user_id)
        v1_libs = [
            (lib.location.library_key.replace(version_guid=None, branch=None), lib.display_name)
            for lib in self.store.get_library_summaries()
        ]
        v2_query = library_api.get_libraries_for_user(user)
        v2_libs_with_meta = library_api.get_metadata_from_index(v2_query)
        v2_libs = [(lib.key, lib.title) for lib in v2_libs_with_meta]

        if settings.FEATURES.get('ENABLE_LIBRARY_AUTHORING_MICROFRONTEND'):
            return v2_libs
        return v1_libs + v2_libs<|MERGE_RESOLUTION|>--- conflicted
+++ resolved
@@ -4,13 +4,8 @@
 from __future__ import annotations
 
 from django.contrib.auth.models import User  # lint-amnesty, pylint: disable=imported-auth-user
-<<<<<<< HEAD
-from django.core.exceptions import PermissionDenied
-from django.conf import settings
-=======
 from django.conf import settings
 from django.core.exceptions import ObjectDoesNotExist
->>>>>>> 9d959c7d
 from user_tasks.models import UserTaskStatus
 
 from openedx.core.lib import ensure_cms
@@ -38,18 +33,6 @@
         self.store = modulestore
         self.user_id = user_id
 
-<<<<<<< HEAD
-    def get_library_version(self, lib_key) -> str | int | None:
-        """
-        Get the version of the given library.
-
-        The return value (library version) could be:
-            ObjectID - for V1 library;
-            int      - for V2 library.
-            None     - if the library does not exist.
-        """
-        library = library_api.get_v1_or_v2_library(lib_key)
-=======
     def get_latest_library_version(self, lib_key) -> str | None:
         """
         Get the version of the given library as string.
@@ -60,21 +43,14 @@
             None            - if the library does not exist.
         """
         library = library_api.get_v1_or_v2_library(lib_key, version=None)
->>>>>>> 9d959c7d
         if not library:
             return None
         elif isinstance(library, LibraryRootV1):
             # We need to know the library's version so ensure it's set in library.location.library_key.version_guid
             assert library.location.library_key.version_guid is not None
-<<<<<<< HEAD
-            return library.location.library_key.version_guid
-        elif isinstance(library, library_api.ContentLibraryMetadata):
-            return library.version
-=======
             return str(library.location.library_key.version_guid)
         elif isinstance(library, library_api.ContentLibraryMetadata):
             return str(library.version)
->>>>>>> 9d959c7d
 
     def create_block_analytics_summary(self, course_key, block_keys):
         """
@@ -120,16 +96,6 @@
         """
         return self.store.check_supports(block.location.course_key, 'copy_from_template')
 
-<<<<<<< HEAD
-    def trigger_refresh_children(self, dest_block: LibraryContentBlock, user_perms=None) -> None:
-        """
-        Queue a task to update the children of `dest_block`.
-
-        The task will:
-        * Ensure that `dest_block` has children corresponding to all matching source library blocks.
-          * Considered fields of `dest_block` include: `source_library_id`, `source_library_version`, `capa_type`.
-          * If `dest_block.source_library_version` is set, use that. Otherwise, use latest available
-=======
     def trigger_library_sync(self, dest_block: LibraryContentBlock, library_version: str | int | None) -> None:
         """
         Queue task to synchronize the children of `dest_block` with it source library (at `library_version` or latest).
@@ -142,7 +108,6 @@
           * Update `dest_block.source_library_version` based on what is loaded.
         * Ensure that `dest_block` has children corresponding to all matching source library blocks.
           * Considered fields of `dest_block` include: `source_library_id`, `source_library_version`, `capa_type`.
->>>>>>> 9d959c7d
             library version, and upate `dest_block.source_library_version` to match.
         * Derive each child block id as a function of `dest_block`'s id and the library block's definition id.
         * Follow these important create/update/delete semantics for children:
@@ -152,38 +117,13 @@
           * When a block in `dest_block.children` DOES NOT MATCH any library children: delete it from
             `dest_block.children`.
         """
-<<<<<<< HEAD
-        ensure_cms("library_content block children may only be updated in a CMS context")
-        if not isinstance(dest_block, LibraryContentBlock):
-            raise ValueError(f"Can only refresh children for library_content blocks, not {dest_block.tag} blocks.")
-        if user_perms and not user_perms.can_write(dest_block.location.course_key):
-            raise PermissionDenied()
-=======
         ensure_cms("library_content block children may only be synced in a CMS context")
         if not isinstance(dest_block, LibraryContentBlock):
             raise ValueError(f"Can only sync children for library_content blocks, not {dest_block.tag} blocks.")
->>>>>>> 9d959c7d
         if not dest_block.source_library_id:
             dest_block.source_library_version = ""
             return
         library_key = dest_block.source_library_key
-<<<<<<< HEAD
-        if not library_api.get_v1_or_v2_library(library_key):
-            raise ValueError(f"Requested library {library_key} not found.")
-        if user_perms and not user_perms.can_read(library_key):
-            raise PermissionDenied()
-        library_tasks.refresh_children.delay(
-            user_id=self.user_id,
-            dest_block_id=str(dest_block.scope_ids.usage_id),
-        )
-
-    def trigger_duplicate_children(
-        self,
-        source_block: LibraryContentBlock,
-        dest_block: LibraryContentBlock,
-        user_perms=None,
-    ) -> None:
-=======
         if not library_api.get_v1_or_v2_library(library_key, version=library_version):
             if library_version:
                 raise ObjectDoesNotExist(f"Version {library_version} of library {library_key} not found.")
@@ -195,17 +135,12 @@
         )
 
     def trigger_duplication(self, source_block: LibraryContentBlock, dest_block: LibraryContentBlock) -> None:
->>>>>>> 9d959c7d
         """
         Queue a task to duplicate the children of `source_block` to `dest_block`.
         """
         ensure_cms("library_content block children may only be duplicated in a CMS context")
         if not isinstance(dest_block, LibraryContentBlock):
-<<<<<<< HEAD
-            raise ValueError(f"Can only refresh children for library_content blocks, not {dest_block.tag} blocks.")
-=======
             raise ValueError(f"Can only duplicate children for library_content blocks, not {dest_block.tag} blocks.")
->>>>>>> 9d959c7d
         if source_block.scope_ids.usage_id.context_key != source_block.scope_ids.usage_id.context_key:
             raise ValueError(
                 "Cannot duplicate_children across different learning contexts "
@@ -222,25 +157,15 @@
             dest_block_id=str(dest_block.scope_ids.usage_id),
         )
 
-<<<<<<< HEAD
-    def are_children_updating(self, library_content_block: LibraryContentBlock) -> bool:
-        """
-        Is a task currently running to update the children of `library_content_block`?
-=======
     def are_children_syncing(self, library_content_block: LibraryContentBlock) -> bool:
         """
         Is a task currently running to sync the children of `library_content_block`?
->>>>>>> 9d959c7d
 
         Only checks the latest task (so that this block's state can't get permanently messed up by
         some older task that's stuck in PENDING).
         """
         args = {'dest_block_id': library_content_block.scope_ids.usage_id}
-<<<<<<< HEAD
-        name = library_tasks.LibraryUpdateChildrenTask.generate_name(args)
-=======
         name = library_tasks.LibrarySyncChildrenTask.generate_name(args)
->>>>>>> 9d959c7d
         status = UserTaskStatus.objects.filter(name=name).order_by('-created').first()
         return status and status.state in [
             UserTaskStatus.IN_PROGRESS, UserTaskStatus.PENDING, UserTaskStatus.RETRYING
