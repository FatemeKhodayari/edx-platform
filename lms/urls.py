"""
URLs for LMS
"""

from django.conf import settings
from django.conf.urls import patterns, include, url
from django.views.generic.base import RedirectView
from ratelimitbackend import admin
from django.conf.urls.static import static

from courseware.views.views import EnrollStaffView
from config_models.views import ConfigurationModelCurrentAPIView
from courseware.views.index import CoursewareIndex
from openedx.core.djangoapps.auth_exchange.views import LoginWithAccessTokenView
from openedx.core.djangoapps.catalog.models import CatalogIntegration
from openedx.core.djangoapps.programs.models import ProgramsApiConfig
from openedx.core.djangoapps.self_paced.models import SelfPacedConfiguration
from django_comment_common.models import ForumsConfig
from openedx.core.djangoapps.site_configuration import helpers as configuration_helpers
from util.enterprise_helpers import enterprise_enabled

# Uncomment the next two lines to enable the admin:
if settings.DEBUG or settings.FEATURES.get('ENABLE_DJANGO_ADMIN_SITE'):
    admin.autodiscover()

# Use urlpatterns formatted as within the Django docs with first parameter "stuck" to the open parenthesis
urlpatterns = (
    '',

    url(r'^$', 'branding.views.index', name="root"),   # Main marketing page, or redirect to courseware

    url(r'', include('student.urls')),
    # TODO: Move lms specific student views out of common code
    url(r'^dashboard$', 'student.views.dashboard', name="dashboard"),
    url(r'^change_enrollment$', 'student.views.change_enrollment', name='change_enrollment'),

    # Event tracking endpoints
    url(r'', include('track.urls')),

    # Performance endpoints
    url(r'', include('openedx.core.djangoapps.performance.urls')),

    # Static template view endpoints like blog, faq, etc.
    url(r'', include('static_template_view.urls')),

    url(r'^heartbeat$', include('openedx.core.djangoapps.heartbeat.urls')),

    # Note: these are older versions of the User API that will eventually be
    # subsumed by api/user listed below.
    url(r'^user_api/', include('openedx.core.djangoapps.user_api.legacy_urls')),

    url(r'^notifier_api/', include('notifier_api.urls')),

    url(r'^i18n/', include('django.conf.urls.i18n')),

    # Feedback Form endpoint
    url(r'^submit_feedback$', 'util.views.submit_feedback'),

    # Enrollment API RESTful endpoints
    url(r'^api/enrollment/v1/', include('enrollment.urls')),

    # Courseware search endpoints
    url(r'^search/', include('search.urls')),

    # Course content API
    url(r'^api/course_structure/', include('course_structure_api.urls', namespace='course_structure_api')),

    # Course API
    url(r'^api/courses/', include('course_api.urls')),

    # User API endpoints
    url(r'^api/user/', include('openedx.core.djangoapps.user_api.urls')),

    # Bookmarks API endpoints
    url(r'^api/bookmarks/', include('openedx.core.djangoapps.bookmarks.urls')),

    # Profile Images API endpoints
    url(r'^api/profile_images/', include('openedx.core.djangoapps.profile_images.urls')),

    # Video Abstraction Layer used to allow video teams to manage video assets
    # independently of courseware. https://github.com/edx/edx-val
    url(r'^api/val/v0/', include('edxval.urls')),

    url(r'^api/commerce/', include('commerce.api.urls', namespace='commerce_api')),
    url(r'^api/credit/', include('openedx.core.djangoapps.credit.urls', app_name="credit", namespace='credit')),
    url(r'^rss_proxy/', include('rss_proxy.urls', namespace='rss_proxy')),
    url(r'^api/organizations/', include('organizations.urls', namespace='organizations')),

    # Update session view
    url(
        r'^lang_pref/session_language',
        'openedx.core.djangoapps.lang_pref.views.update_session_language',
        name='session_language'
    ),

    # Multiple course modes and identity verification
    # TODO Namespace these!
    url(r'^course_modes/', include('course_modes.urls')),
    url(r'^verify_student/', include('verify_student.urls')),

    # URLs for managing dark launches of languages
    url(r'^update_lang/', include('openedx.core.djangoapps.dark_lang.urls', namespace='dark_lang')),

    # URLs for API access management
    url(r'^api-admin/', include('openedx.core.djangoapps.api_admin.urls', namespace='api_admin')),
)

urlpatterns += (
    url(r'^dashboard/', include('learner_dashboard.urls')),
    # appsembler management console endpoint for student enrollment
    url(r'^appsembler/api/', include('openedx.core.djangoapps.appsembler.sites.urls')),
)

# TODO: This needs to move to a separate urls.py once the student_account and
# student views below find a home together
if settings.FEATURES["ENABLE_COMBINED_LOGIN_REGISTRATION"]:
    # Backwards compatibility with old URL structure, but serve the new views
    urlpatterns += (
        url(r'^login$', 'student_account.views.login_and_registration_form',
            {'initial_mode': 'login'}, name="signin_user"),
        url(r'^register$', 'student_account.views.login_and_registration_form',
            {'initial_mode': 'register'}, name="register_user"),
    )
else:
    # Serve the old views
    urlpatterns += (
        url(r'^login$', 'student.views.signin_user', name="signin_user"),
        url(r'^register$', 'student.views.register_user', name="register_user"),
    )

if settings.FEATURES["ENABLE_MOBILE_REST_API"]:
    urlpatterns += (
        url(r'^api/mobile/v0.5/', include('mobile_api.urls')),
    )

if settings.FEATURES["ENABLE_OPENBADGES"]:
    urlpatterns += (
        url(r'^api/badges/v1/', include('badges.api.urls', app_name="badges", namespace="badges_api")),
    )

js_info_dict = {
    'domain': 'djangojs',
    # We need to explicitly include external Django apps that are not in LOCALE_PATHS.
    'packages': ('openassessment',),
}

# sysadmin dashboard, to see what courses are loaded, to delete & load courses
if settings.FEATURES["ENABLE_SYSADMIN_DASHBOARD"]:
    urlpatterns += (
        url(r'^sysadmin/', include('dashboard.sysadmin_urls')),
    )

urlpatterns += (
    url(r'^support/', include('support.urls', app_name="support", namespace='support')),
)

# Favicon
favicon_path = configuration_helpers.get_value('favicon_path', settings.FAVICON_PATH)  # pylint: disable=invalid-name
urlpatterns += (url(
    r'^favicon\.ico$',
    RedirectView.as_view(url=settings.STATIC_URL + favicon_path, permanent=True)
),)

# Multicourse wiki (Note: wiki urls must be above the courseware ones because of
# the custom tab catch-all)
if settings.WIKI_ENABLED:
    from wiki.urls import get_pattern as wiki_pattern
    from django_notify.urls import get_pattern as notify_pattern

    urlpatterns += (
        # First we include views from course_wiki that we use to override the default views.
        # They come first in the urlpatterns so they get resolved first
        url('^wiki/create-root/$', 'course_wiki.views.root_create', name='root_create'),
        url(r'^wiki/', include(wiki_pattern())),
        url(r'^notify/', include(notify_pattern())),

        # These urls are for viewing the wiki in the context of a course. They should
        # never be returned by a reverse() so they come after the other url patterns
        url(r'^courses/{}/course_wiki/?$'.format(settings.COURSE_ID_PATTERN),
            'course_wiki.views.course_wiki_redirect', name="course_wiki"),
        url(r'^courses/{}/wiki/'.format(settings.COURSE_KEY_REGEX), include(wiki_pattern())),
    )

COURSE_URLS = patterns(
    '',
    url(
        r'^look_up_registration_code$',
        'lms.djangoapps.instructor.views.registration_codes.look_up_registration_code',
        name='look_up_registration_code',
    ),
    url(
        r'^registration_code_details$',
        'lms.djangoapps.instructor.views.registration_codes.registration_code_details',
        name='registration_code_details',
    ),
)
urlpatterns += (
    # jump_to URLs for direct access to a location in the course
    url(
        r'^courses/{}/jump_to/(?P<location>.*)$'.format(
            settings.COURSE_ID_PATTERN,
        ),
        'courseware.views.views.jump_to',
        name='jump_to',
    ),
    url(
        r'^courses/{}/jump_to_id/(?P<module_id>.*)$'.format(
            settings.COURSE_ID_PATTERN,
        ),
        'courseware.views.views.jump_to_id',
        name='jump_to_id',
    ),

    # xblock Handler APIs
    url(
        r'^courses/{course_key}/xblock/{usage_key}/handler/(?P<handler>[^/]*)(?:/(?P<suffix>.*))?$'.format(
            course_key=settings.COURSE_ID_PATTERN,
            usage_key=settings.USAGE_ID_PATTERN,
        ),
        'courseware.module_render.handle_xblock_callback',
        name='xblock_handler',
    ),
    url(
        r'^courses/{course_key}/xblock/{usage_key}/handler_noauth/(?P<handler>[^/]*)(?:/(?P<suffix>.*))?$'.format(
            course_key=settings.COURSE_ID_PATTERN,
            usage_key=settings.USAGE_ID_PATTERN,
        ),
        'courseware.module_render.handle_xblock_callback_noauth',
        name='xblock_handler_noauth',
    ),

    # xblock View API
    # (unpublished) API that returns JSON with the HTML fragment and related resources
    # for the xBlock's requested view.
    url(
        r'^courses/{course_key}/xblock/{usage_key}/view/(?P<view_name>[^/]*)$'.format(
            course_key=settings.COURSE_ID_PATTERN,
            usage_key=settings.USAGE_ID_PATTERN,
        ),
        'courseware.module_render.xblock_view',
        name='xblock_view',
    ),

    # xblock Rendering View URL
    # URL to provide an HTML view of an xBlock. The view type (e.g., student_view) is
    # passed as a "view" parameter to the URL.
    # Note: This is not an API. Compare this with the xblock_view API above.
    url(
        r'^xblock/{usage_key_string}$'.format(usage_key_string=settings.USAGE_KEY_PATTERN),
        'courseware.views.views.render_xblock',
        name='render_xblock',
    ),

    # xblock Resource URL
    url(
        r'xblock/resource/(?P<block_type>[^/]+)/(?P<uri>.*)$',
        'openedx.core.djangoapps.common_views.xblock.xblock_resource',
        name='xblock_resource_url',
    ),

    url(
        r'^courses/{}/xqueue/(?P<userid>[^/]*)/(?P<mod_id>.*?)/(?P<dispatch>[^/]*)$'.format(
            settings.COURSE_ID_PATTERN,
        ),
        'courseware.module_render.xqueue_callback',
        name='xqueue_callback',
    ),

    # TODO: These views need to be updated before they work
    url(r'^calculate$', 'util.views.calculate'),

    url(r'^courses/?$', 'branding.views.courses', name="courses"),

    #About the course
    url(
        r'^courses/{}/about$'.format(
            settings.COURSE_ID_PATTERN,
        ),
        'courseware.views.views.course_about',
        name='about_course',
    ),

    url(
        r'^courses/{}/enroll_staff$'.format(
            settings.COURSE_ID_PATTERN,
        ),
        EnrollStaffView.as_view(),
        name='enroll_staff',
    ),

    #Inside the course
    url(
        r'^courses/{}/$'.format(
            settings.COURSE_ID_PATTERN,
        ),
        'courseware.views.views.course_info',
        name='course_root',
    ),
    url(
        r'^courses/{}/info$'.format(
            settings.COURSE_ID_PATTERN,
        ),
        'courseware.views.views.course_info',
        name='info',
    ),
    # TODO arjun remove when custom tabs in place, see courseware/courses.py
    url(
        r'^courses/{}/syllabus$'.format(
            settings.COURSE_ID_PATTERN,
        ),
        'courseware.views.views.syllabus',
        name='syllabus',
    ),

    # Survey associated with a course
    url(
        r'^courses/{}/survey$'.format(
            settings.COURSE_ID_PATTERN,
        ),
        'courseware.views.views.course_survey',
        name='course_survey',
    ),

    url(
        r'^courses/{}/book/(?P<book_index>\d+)/$'.format(
            settings.COURSE_ID_PATTERN,
        ),
        'staticbook.views.index',
        name='book',
    ),
    url(
        r'^courses/{}/book/(?P<book_index>\d+)/(?P<page>\d+)$'.format(
            settings.COURSE_ID_PATTERN,
        ),
        'staticbook.views.index',
        name='book',
    ),

    url(
        r'^courses/{}/pdfbook/(?P<book_index>\d+)/$'.format(
            settings.COURSE_ID_PATTERN,
        ),
        'staticbook.views.pdf_index',
        name='pdf_book',
    ),
    url(
        r'^courses/{}/pdfbook/(?P<book_index>\d+)/(?P<page>\d+)$'.format(
            settings.COURSE_ID_PATTERN,
        ),
        'staticbook.views.pdf_index',
        name='pdf_book',
    ),

    url(
        r'^courses/{}/pdfbook/(?P<book_index>\d+)/chapter/(?P<chapter>\d+)/$'.format(
            settings.COURSE_ID_PATTERN,
        ),
        'staticbook.views.pdf_index',
        name='pdf_book',
    ),
    url(
        r'^courses/{}/pdfbook/(?P<book_index>\d+)/chapter/(?P<chapter>\d+)/(?P<page>\d+)$'.format(
            settings.COURSE_ID_PATTERN,
        ),
        'staticbook.views.pdf_index',
        name='pdf_book',
    ),

    url(
        r'^courses/{}/htmlbook/(?P<book_index>\d+)/$'.format(
            settings.COURSE_ID_PATTERN,
        ),
        'staticbook.views.html_index',
        name='html_book',
    ),
    url(
        r'^courses/{}/htmlbook/(?P<book_index>\d+)/chapter/(?P<chapter>\d+)/$'.format(
            settings.COURSE_ID_PATTERN,
        ),
        'staticbook.views.html_index',
        name='html_book',
    ),

    url(
        r'^courses/{}/courseware/?$'.format(
            settings.COURSE_ID_PATTERN,
        ),
        CoursewareIndex.as_view(),
        name='courseware',
    ),
    url(
        r'^courses/{}/courseware/(?P<chapter>[^/]*)/$'.format(
            settings.COURSE_ID_PATTERN,
        ),
        CoursewareIndex.as_view(),
        name='courseware_chapter',
    ),
    url(
        r'^courses/{}/courseware/(?P<chapter>[^/]*)/(?P<section>[^/]*)/$'.format(
            settings.COURSE_ID_PATTERN,
        ),
        CoursewareIndex.as_view(),
        name='courseware_section',
    ),
    url(
        r'^courses/{}/courseware/(?P<chapter>[^/]*)/(?P<section>[^/]*)/(?P<position>[^/]*)/?$'.format(
            settings.COURSE_ID_PATTERN,
        ),
        CoursewareIndex.as_view(),
        name='courseware_position',
    ),

    # progress page
    url(
        r'^courses/{}/progress$'.format(
            settings.COURSE_ID_PATTERN,
        ),
        'courseware.views.views.progress',
        name='progress',
    ),

    # Takes optional student_id for instructor use--shows profile as that student sees it.
    url(
        r'^courses/{}/progress/(?P<student_id>[^/]*)/$'.format(
            settings.COURSE_ID_PATTERN,
        ),
        'courseware.views.views.progress',
        name='student_progress',
    ),

    # rest api for grades
    url(
        r'^api/grades/',
        include('lms.djangoapps.grades.api.urls', namespace='grades_api')
    ),


    # For the instructor
    url(
        r'^courses/{}/instructor$'.format(
            settings.COURSE_ID_PATTERN,
        ),
        'lms.djangoapps.instructor.views.instructor_dashboard.instructor_dashboard_2',
        name='instructor_dashboard',
    ),


    url(
        r'^courses/{}/set_course_mode_price$'.format(
            settings.COURSE_ID_PATTERN,
        ),
        'lms.djangoapps.instructor.views.instructor_dashboard.set_course_mode_price',
        name='set_course_mode_price',
    ),
    url(
        r'^courses/{}/instructor/api/'.format(
            settings.COURSE_ID_PATTERN,
        ),
        include('lms.djangoapps.instructor.views.api_urls')),
    url(
        r'^courses/{}/remove_coupon$'.format(
            settings.COURSE_ID_PATTERN,
        ),
        'lms.djangoapps.instructor.views.coupons.remove_coupon',
        name='remove_coupon',
    ),
    url(
        r'^courses/{}/add_coupon$'.format(
            settings.COURSE_ID_PATTERN,
        ),
        'lms.djangoapps.instructor.views.coupons.add_coupon',
        name='add_coupon',
    ),
    url(
        r'^courses/{}/update_coupon$'.format(
            settings.COURSE_ID_PATTERN,
        ),
        'lms.djangoapps.instructor.views.coupons.update_coupon',
        name='update_coupon',
    ),
    url(
        r'^courses/{}/get_coupon_info$'.format(
            settings.COURSE_ID_PATTERN,
        ),
        'lms.djangoapps.instructor.views.coupons.get_coupon_info',
        name='get_coupon_info',
    ),

    url(
        r'^courses/{}/'.format(
            settings.COURSE_ID_PATTERN,
        ),
        include(COURSE_URLS)
    ),

    # Cohorts management
    url(
        r'^courses/{}/cohorts/settings$'.format(
            settings.COURSE_KEY_PATTERN,
        ),
        'openedx.core.djangoapps.course_groups.views.course_cohort_settings_handler',
        name='course_cohort_settings',
    ),
    url(
        r'^courses/{}/cohorts/(?P<cohort_id>[0-9]+)?$'.format(
            settings.COURSE_KEY_PATTERN,
        ),
        'openedx.core.djangoapps.course_groups.views.cohort_handler',
        name='cohorts',
    ),
    url(
        r'^courses/{}/cohorts/(?P<cohort_id>[0-9]+)$'.format(
            settings.COURSE_KEY_PATTERN,
        ),
        'openedx.core.djangoapps.course_groups.views.users_in_cohort',
        name='list_cohort',
    ),
    url(
        r'^courses/{}/cohorts/(?P<cohort_id>[0-9]+)/add$'.format(
            settings.COURSE_KEY_PATTERN,
        ),
        'openedx.core.djangoapps.course_groups.views.add_users_to_cohort',
        name='add_to_cohort',
    ),
    url(
        r'^courses/{}/cohorts/(?P<cohort_id>[0-9]+)/delete$'.format(
            settings.COURSE_KEY_PATTERN,
        ),
        'openedx.core.djangoapps.course_groups.views.remove_user_from_cohort',
        name='remove_from_cohort',
    ),
    url(
        r'^courses/{}/cohorts/debug$'.format(
            settings.COURSE_KEY_PATTERN,
        ),
        'openedx.core.djangoapps.course_groups.views.debug_cohort_mgmt',
        name='debug_cohort_mgmt',
    ),
    url(
        r'^courses/{}/cohorts/topics$'.format(
            settings.COURSE_KEY_PATTERN,
        ),
        'openedx.core.djangoapps.course_groups.views.cohort_discussion_topics',
        name='cohort_discussion_topics',
    ),
    url(
        r'^courses/{}/verified_track_content/settings'.format(
            settings.COURSE_KEY_PATTERN,
        ),
        'verified_track_content.views.cohorting_settings',
        name='verified_track_cohorting',
    ),
    url(
        r'^courses/{}/notes$'.format(
            settings.COURSE_ID_PATTERN,
        ),
        'notes.views.notes',
        name='notes',
    ),
    url(
        r'^courses/{}/notes/'.format(
            settings.COURSE_ID_PATTERN,
        ),
        include('notes.urls')
    ),

    # LTI endpoints listing
    url(
        r'^courses/{}/lti_rest_endpoints/'.format(
            settings.COURSE_ID_PATTERN,
        ),
        'courseware.views.views.get_course_lti_endpoints',
        name='lti_rest_endpoints',
    ),

    # Student account
    url(
        r'^account/',
        include('student_account.urls')
    ),

    # Student profile
    url(
        r'^u/(?P<username>[\w.@+-]+)$',
        'student_profile.views.learner_profile',
        name='learner_profile',
    ),

    # Student Notes
    url(
        r'^courses/{}/edxnotes'.format(
            settings.COURSE_ID_PATTERN,
        ),
        include('edxnotes.urls'),
        name='edxnotes_endpoints',
    ),

    url(
        r'^api/branding/v1/',
        include('branding.api_urls')
    ),
)

if settings.FEATURES["ENABLE_TEAMS"]:
    # Teams endpoints
    urlpatterns += (
        url(
            r'^api/team/',
            include('lms.djangoapps.teams.api_urls')
        ),
        url(
            r'^courses/{}/teams'.format(
                settings.COURSE_ID_PATTERN,
            ),
            include('lms.djangoapps.teams.urls'),
            name='teams_endpoints',
        ),
    )

# allow course staff to change to student view of courseware
if settings.FEATURES.get('ENABLE_MASQUERADE'):
    urlpatterns += (
        url(
            r'^courses/{}/masquerade$'.format(
                settings.COURSE_KEY_PATTERN,
            ),
            'courseware.masquerade.handle_ajax',
            name='masquerade_update',
        ),
    )

urlpatterns += (
    url(
        r'^courses/{}/generate_user_cert'.format(
            settings.COURSE_ID_PATTERN,
        ),
        'courseware.views.views.generate_user_cert',
        name='generate_user_cert',
    ),
)

# discussion forums live within courseware, so courseware must be enabled first
if settings.FEATURES.get('ENABLE_DISCUSSION_SERVICE'):
    urlpatterns += (
        url(
            r'^api/discussion/',
            include('discussion_api.urls')
        ),
        url(
            r'^courses/{}/discussion/'.format(
                settings.COURSE_ID_PATTERN,
            ),
            include('django_comment_client.urls')
        ),
        url(
            r'^courses/{}/discussion/forum/'.format(
                settings.COURSE_ID_PATTERN,
            ),
            include('discussion.urls')
        ),
        url(
            r'^notification_prefs/enable/',
            'notification_prefs.views.ajax_enable'
        ),
        url(
            r'^notification_prefs/disable/',
            'notification_prefs.views.ajax_disable'
        ),
        url(
            r'^notification_prefs/status/',
            'notification_prefs.views.ajax_status'
        ),
        url(
            r'^notification_prefs/unsubscribe/(?P<token>[a-zA-Z0-9-_=]+)/',
            'notification_prefs.views.set_subscription',
            {
                'subscribe': False,
            },
            name='unsubscribe_forum_update',
        ),
        url(
            r'^notification_prefs/resubscribe/(?P<token>[a-zA-Z0-9-_=]+)/',
            'notification_prefs.views.set_subscription',
            {
                'subscribe': True,
            },
            name='resubscribe_forum_update',
        ),
    )
urlpatterns += (
    # This MUST be the last view in the courseware--it's a catch-all for custom tabs.
    url(
        r'^courses/{}/(?P<tab_slug>[^/]+)/$'.format(
            settings.COURSE_ID_PATTERN,
        ),
        'courseware.views.views.static_tab',
        name='static_tab',
    ),
)

if settings.FEATURES.get('ENABLE_STUDENT_HISTORY_VIEW'):
    urlpatterns += (
        url(
            r'^courses/{}/submission_history/(?P<student_username>[^/]*)/(?P<location>.*?)$'.format(
                settings.COURSE_ID_PATTERN
            ),
            'courseware.views.views.submission_history',
            name='submission_history',
        ),
    )

if settings.FEATURES.get('CLASS_DASHBOARD'):
    urlpatterns += (
        url(r'^class_dashboard/', include('class_dashboard.urls')),
    )

if settings.DEBUG or settings.FEATURES.get('ENABLE_DJANGO_ADMIN_SITE'):
    ## Jasmine and admin
    urlpatterns += (url(r'^admin/', include(admin.site.urls)),)

if settings.FEATURES.get('AUTH_USE_OPENID'):
    urlpatterns += (
        url(r'^openid/login/$', 'django_openid_auth.views.login_begin', name='openid-login'),
        url(
            r'^openid/complete/$',
            'openedx.core.djangoapps.external_auth.views.openid_login_complete',
            name='openid-complete',
        ),
        url(r'^openid/logo.gif$', 'django_openid_auth.views.logo', name='openid-logo'),
    )

if settings.FEATURES.get('AUTH_USE_SHIB'):
    urlpatterns += (
        url(r'^shib-login/$', 'openedx.core.djangoapps.external_auth.views.shib_login', name='shib-login'),
    )

if settings.FEATURES.get('AUTH_USE_CAS'):
    urlpatterns += (
        url(r'^cas-auth/login/$', 'openedx.core.djangoapps.external_auth.views.cas_login', name="cas-login"),
        url(r'^cas-auth/logout/$', 'django_cas.views.logout', {'next_page': '/'}, name="cas-logout"),
    )

if settings.FEATURES.get('RESTRICT_ENROLL_BY_REG_METHOD'):
    urlpatterns += (
        url(r'^course_specific_login/{}/$'.format(settings.COURSE_ID_PATTERN),
            'openedx.core.djangoapps.external_auth.views.course_specific_login', name='course-specific-login'),
        url(r'^course_specific_register/{}/$'.format(settings.COURSE_ID_PATTERN),
            'openedx.core.djangoapps.external_auth.views.course_specific_register', name='course-specific-register'),

    )

# Shopping cart
urlpatterns += (
    url(r'^shoppingcart/', include('shoppingcart.urls')),
    url(r'^commerce/', include('commerce.urls', namespace='commerce')),
)

# Embargo
if settings.FEATURES.get('EMBARGO'):
    urlpatterns += (
        url(r'^embargo/', include('openedx.core.djangoapps.embargo.urls')),
    )

# Survey Djangoapp
urlpatterns += (
    url(r'^survey/', include('survey.urls')),
)

if settings.FEATURES.get('AUTH_USE_OPENID_PROVIDER'):
    urlpatterns += (
        url(
            r'^openid/provider/login/$',
            'openedx.core.djangoapps.external_auth.views.provider_login',
            name='openid-provider-login',
        ),
        url(
            r'^openid/provider/login/(?:.+)$',
            'openedx.core.djangoapps.external_auth.views.provider_identity',
            name='openid-provider-login-identity'
        ),
        url(
            r'^openid/provider/identity/$',
            'openedx.core.djangoapps.external_auth.views.provider_identity',
            name='openid-provider-identity',
        ),
        url(
            r'^openid/provider/xrds/$',
            'openedx.core.djangoapps.external_auth.views.provider_xrds',
            name='openid-provider-xrds',
        ),
    )

if settings.FEATURES.get('ENABLE_OAUTH2_PROVIDER'):
    urlpatterns += (
        # These URLs dispatch to django-oauth-toolkit or django-oauth2-provider as appropriate.
        # Developers should use these routes, to maintain compatibility for existing client code
        url(r'^oauth2/', include('openedx.core.djangoapps.oauth_dispatch.urls')),
        # These URLs contain the django-oauth2-provider default behavior.  It exists to provide
        # URLs for django-oauth2-provider to call using reverse() with the oauth2 namespace, and
        # also to maintain support for views that have not yet been wrapped in dispatch views.
        url(r'^oauth2/', include('edx_oauth2_provider.urls', namespace='oauth2')),
        # The /_o/ prefix exists to provide a target for code in django-oauth-toolkit that
        # uses reverse() with the 'oauth2_provider' namespace.  Developers should not access these
        # views directly, but should rather use the wrapped views at /oauth2/
        url(r'^_o/', include('oauth2_provider.urls', namespace='oauth2_provider')),
    )

if settings.FEATURES.get('ENABLE_LMS_MIGRATION'):
    urlpatterns += (
        url(r'^migrate/modules$', 'lms_migration.migrate.manage_modulestores'),
        url(r'^migrate/reload/(?P<reload_dir>[^/]+)$', 'lms_migration.migrate.manage_modulestores'),
        url(
            r'^migrate/reload/(?P<reload_dir>[^/]+)/(?P<commit_id>[^/]+)$',
            'lms_migration.migrate.manage_modulestores'
        ),
        url(r'^gitreload$', 'lms_migration.migrate.gitreload'),
        url(r'^gitreload/(?P<reload_dir>[^/]+)$', 'lms_migration.migrate.gitreload'),
    )

if settings.FEATURES.get('ENABLE_SQL_TRACKING_LOGS'):
    urlpatterns += (
        url(r'^event_logs$', 'track.views.view_tracking_log'),
        url(r'^event_logs/(?P<args>.+)$', 'track.views.view_tracking_log'),
    )

if settings.FEATURES.get('ENABLE_SERVICE_STATUS'):
    urlpatterns += (
        url(r'^status/', include('openedx.core.djangoapps.service_status.urls')),
    )

if settings.FEATURES.get('ENABLE_INSTRUCTOR_BACKGROUND_TASKS'):
    urlpatterns += (
        url(
            r'^instructor_task_status/$',
            'lms.djangoapps.instructor_task.views.instructor_task_status',
            name='instructor_task_status'
        ),
    )

if settings.FEATURES.get('RUN_AS_ANALYTICS_SERVER_ENABLED'):
    urlpatterns += (
        url(r'^edinsights_service/', include('edinsights.core.urls')),
    )

if settings.FEATURES.get('ENABLE_DEBUG_RUN_PYTHON'):
    urlpatterns += (
        url(r'^debug/run_python$', 'debug.views.run_python'),
    )

urlpatterns += (
    url(r'^debug/show_parameters$', 'debug.views.show_parameters'),
)


# Third-party auth.
if settings.FEATURES.get('ENABLE_THIRD_PARTY_AUTH'):
    urlpatterns += (
        url(r'', include('third_party_auth.urls')),
        url(r'api/third_party_auth/', include('third_party_auth.api.urls')),
        # NOTE: The following login_oauth_token endpoint is DEPRECATED.
        # Please use the exchange_access_token endpoint instead.
        url(r'^login_oauth_token/(?P<backend>[^/]+)/$', 'student.views.login_oauth_token'),
    )

# Enterprise
if enterprise_enabled():
    urlpatterns += (
        url(r'', include('enterprise.urls')),
    )

# OAuth token exchange
if settings.FEATURES.get('ENABLE_OAUTH2_PROVIDER'):
    urlpatterns += (
        url(
            r'^oauth2/login/$',
            LoginWithAccessTokenView.as_view(),
            name="login_with_access_token"
        ),
    )

# Certificates
urlpatterns += (
    url(r'^certificates/', include('certificates.urls', app_name="certificates", namespace="certificates")),

    # Backwards compatibility with XQueue, which uses URLs that are not prefixed with /certificates/
    url(r'^update_certificate$', 'certificates.views.update_certificate'),
    url(r'^update_example_certificate$', 'certificates.views.update_example_certificate'),
    url(r'^request_certificate$', 'certificates.views.request_certificate'),

    # REST APIs
    url(r'^api/certificates/',
        include('lms.djangoapps.certificates.apis.urls', namespace='certificates_api')),
)

# XDomain proxy
urlpatterns += (
    url(r'^xdomain_proxy.html$', 'openedx.core.djangoapps.cors_csrf.views.xdomain_proxy', name='xdomain_proxy'),
)

# Custom courses on edX (CCX) URLs
if settings.FEATURES["CUSTOM_COURSES_EDX"]:
    urlpatterns += (
        url(r'^courses/{}/'.format(settings.COURSE_ID_PATTERN),
            include('ccx.urls')),
        url(r'^api/ccx/', include('lms.djangoapps.ccx.api.urls', namespace='ccx_api')),
    )

# Access to courseware as an LTI provider
if settings.FEATURES.get("ENABLE_LTI_PROVIDER"):
    urlpatterns += (
        url(r'^lti_provider/', include('lti_provider.urls')),
    )

urlpatterns += (
    url(r'config/self_paced', ConfigurationModelCurrentAPIView.as_view(model=SelfPacedConfiguration)),
    url(r'config/programs', ConfigurationModelCurrentAPIView.as_view(model=ProgramsApiConfig)),
    url(r'config/catalog', ConfigurationModelCurrentAPIView.as_view(model=CatalogIntegration)),
    url(r'config/forums', ConfigurationModelCurrentAPIView.as_view(model=ForumsConfig)),
)

urlpatterns = patterns(*urlpatterns)

if settings.DEBUG:
    urlpatterns += static(settings.STATIC_URL, document_root=settings.STATIC_ROOT)
    urlpatterns += static(settings.MEDIA_URL, document_root=settings.MEDIA_ROOT)
    urlpatterns += static(
        settings.PROFILE_IMAGE_BACKEND['options']['base_url'],
        document_root=settings.PROFILE_IMAGE_BACKEND['options']['location']
    )

urlpatterns += url(r'^template/(?P<template>.+)$', 'openedx.core.djangoapps.debug.views.show_reference_template'),

if 'debug_toolbar' in settings.INSTALLED_APPS:
    import debug_toolbar
    urlpatterns += (
        url(r'^__debug__/', include(debug_toolbar.urls)),
    )


# Custom error pages
# These are used by Django to render these error codes. Do not remove.
# pylint: disable=invalid-name
handler404 = 'static_template_view.views.render_404'
handler500 = 'static_template_view.views.render_500'

# include into our URL patterns the HTTP REST API that comes with edx-proctoring.
urlpatterns += (
    url(r'^api/', include('edx_proctoring.urls')),
)

if settings.FEATURES.get('ENABLE_FINANCIAL_ASSISTANCE_FORM'):
    urlpatterns += (
        url(
            r'^financial-assistance/$',
            'courseware.views.views.financial_assistance',
            name='financial_assistance'
        ),
        url(
            r'^financial-assistance/apply/$',
            'courseware.views.views.financial_assistance_form',
            name='financial_assistance_form'
        ),
        url(
            r'^financial-assistance/submit/$',
            'courseware.views.views.financial_assistance_request',
            name='submit_financial_assistance_request'
        )
<<<<<<< HEAD
    )
=======
    )

urlpatterns += static(settings.MEDIA_URL, document_root=settings.MEDIA_ROOT)

urlpatterns += (
    url(r'^hijack/', include('hijack.urls')),
)
>>>>>>> e6286bd9
<|MERGE_RESOLUTION|>--- conflicted
+++ resolved
@@ -965,14 +965,10 @@
             'courseware.views.views.financial_assistance_request',
             name='submit_financial_assistance_request'
         )
-<<<<<<< HEAD
-    )
-=======
     )
 
 urlpatterns += static(settings.MEDIA_URL, document_root=settings.MEDIA_ROOT)
 
 urlpatterns += (
     url(r'^hijack/', include('hijack.urls')),
-)
->>>>>>> e6286bd9
+)