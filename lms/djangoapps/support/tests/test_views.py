# coding: UTF-8
"""
Tests for support views.
"""

from datetime import datetime, timedelta
import itertools
import json
import re

import ddt
from django.core.urlresolvers import reverse
from pytz import UTC

from course_modes.models import CourseMode
from course_modes.tests.factories import CourseModeFactory
from lms.djangoapps.verify_student.models import VerificationDeadline
from student.models import CourseEnrollment, ManualEnrollmentAudit, ENROLLED_TO_ENROLLED
from student.roles import GlobalStaff, SupportStaffRole
from student.tests.factories import UserFactory, CourseEnrollmentFactory
from xmodule.modulestore.tests.django_utils import SharedModuleStoreTestCase
from xmodule.modulestore.tests.factories import CourseFactory
<<<<<<< HEAD
from xmodule.modulestore.tests.django_utils import ModuleStoreTestCase
=======
>>>>>>> bc121bfb


class SupportViewTestCase(ModuleStoreTestCase):
    """
    Base class for support view tests.
    """

    USERNAME = "support"
    EMAIL = "support@example.com"
    PASSWORD = "support"

    def setUp(self):
        """Create a user and log in. """
        super(SupportViewTestCase, self).setUp()
        self.user = UserFactory(username=self.USERNAME, email=self.EMAIL, password=self.PASSWORD)
        self.course = CourseFactory.create()
        success = self.client.login(username=self.USERNAME, password=self.PASSWORD)
        self.assertTrue(success, msg="Could not log in")


@ddt.ddt
class SupportViewAccessTests(SupportViewTestCase):
    """
    Tests for access control of support views.
    """

    @ddt.data(*(
        (url_name, role, has_access)
        for (url_name, (role, has_access))
        in itertools.product((
            'support:index',
            'support:certificates',
            'support:refund',
            'support:enrollment',
            'support:enrollment_list'
        ), (
            (GlobalStaff, True),
            (SupportStaffRole, True),
            (None, False)
        ))
    ))
    @ddt.unpack
    def test_access(self, url_name, role, has_access):
        if role is not None:
            role().add_users(self.user)

        url = reverse(url_name)
        response = self.client.get(url)

        if has_access:
            self.assertEqual(response.status_code, 200)
        else:
            self.assertEqual(response.status_code, 403)

    @ddt.data(
        "support:index",
        "support:certificates",
        "support:refund",
        "support:enrollment",
        "support:enrollment_list"
    )
    def test_require_login(self, url_name):
        url = reverse(url_name)

        # Log out then try to retrieve the page
        self.client.logout()
        response = self.client.get(url)

        # Expect a redirect to the login page
        redirect_url = "{login_url}?next={original_url}".format(
            login_url=reverse("signin_user"),
            original_url=url,
        )
        self.assertRedirects(response, redirect_url)


class SupportViewIndexTests(SupportViewTestCase):
    """
    Tests for the support index view.
    """

    EXPECTED_URL_NAMES = [
        "support:certificates",
        "support:refund",
    ]

    def setUp(self):
        """Make the user support staff. """
        super(SupportViewIndexTests, self).setUp()
        SupportStaffRole().add_users(self.user)

    def test_index(self):
        response = self.client.get(reverse("support:index"))
        self.assertContains(response, "Support")

        # Check that all the expected links appear on the index page.
        for url_name in self.EXPECTED_URL_NAMES:
            self.assertContains(response, reverse(url_name))


class SupportViewCertificatesTests(SupportViewTestCase):
    """
    Tests for the certificates support view.
    """
    def setUp(self):
        """Make the user support staff. """
        super(SupportViewCertificatesTests, self).setUp()
        SupportStaffRole().add_users(self.user)

    def test_certificates_no_filter(self):
        # Check that an empty initial filter is passed to the JavaScript client correctly.
        response = self.client.get(reverse("support:certificates"))
        self.assertContains(response, "userFilter: ''")

    def test_certificates_with_user_filter(self):
        # Check that an initial filter is passed to the JavaScript client.
        url = reverse("support:certificates") + "?user=student@example.com"
        response = self.client.get(url)
        self.assertContains(response, "userFilter: 'student@example.com'")

    def test_certificates_along_with_course_filter(self):
        # Check that an initial filter is passed to the JavaScript client.
        url = reverse("support:certificates") + "?user=student@example.com&course_id=" + unicode(self.course.id)
        response = self.client.get(url)
<<<<<<< HEAD
        self.assertContains(response, "userFilter: 'student@example.com'")
        self.assertContains(response, "courseFilter: '" + unicode(self.course.id) + "'")
=======
        self.assertContains(response, "userQuery: 'student@example.com'")
>>>>>>> bc121bfb


@ddt.ddt
class SupportViewEnrollmentsTests(SharedModuleStoreTestCase, SupportViewTestCase):
    """Tests for the enrollment support view."""

    def setUp(self):
        super(SupportViewEnrollmentsTests, self).setUp()
        SupportStaffRole().add_users(self.user)

        self.course = CourseFactory(display_name=u'teꜱᴛ')
        self.student = UserFactory.create(username='student', email='test@example.com', password='test')

        for mode in (CourseMode.AUDIT, CourseMode.VERIFIED):
            CourseModeFactory.create(mode_slug=mode, course_id=self.course.id)  # pylint: disable=no-member

        self.verification_deadline = VerificationDeadline(
            course_key=self.course.id,  # pylint: disable=no-member
            deadline=datetime.now(UTC) + timedelta(days=365)
        )
        self.verification_deadline.save()

        CourseEnrollmentFactory.create(mode=CourseMode.AUDIT, user=self.student, course_id=self.course.id)  # pylint: disable=no-member

        self.url = reverse('support:enrollment_list', kwargs={'username': self.student.username})

    def assert_enrollment(self, mode):
        """
        Assert that the student's enrollment has the correct mode.
        """
        enrollment = CourseEnrollment.get_enrollment(self.student, self.course.id)  # pylint: disable=no-member
        self.assertEqual(enrollment.mode, mode)

    def test_get_enrollments(self):
        response = self.client.get(self.url)
        self.assertEqual(response.status_code, 200)
        data = json.loads(response.content)
        self.assertEqual(len(data), 1)
        self.assertDictContainsSubset({
            'mode': CourseMode.AUDIT,
            'manual_enrollment': {},
            'user': self.student.username,
            'course_id': unicode(self.course.id),  # pylint: disable=no-member
            'is_active': True,
            'verified_upgrade_deadline': None,
        }, data[0])
        self.assertEqual(
            {CourseMode.VERIFIED, CourseMode.AUDIT},
            {mode['slug'] for mode in data[0]['course_modes']}
        )

    def test_get_manual_enrollment_history(self):
        ManualEnrollmentAudit.create_manual_enrollment_audit(
            self.user,
            self.student.email,
            ENROLLED_TO_ENROLLED,
            'Financial Assistance',
            CourseEnrollment.objects.get(course_id=self.course.id, user=self.student)  # pylint: disable=no-member
        )
        response = self.client.get(self.url)
        self.assertEqual(response.status_code, 200)
        self.assertDictContainsSubset({
            'enrolled_by': self.user.email,
            'reason': 'Financial Assistance',
        }, json.loads(response.content)[0]['manual_enrollment'])

    def test_change_enrollment(self):
        self.assertIsNone(ManualEnrollmentAudit.get_manual_enrollment_by_email(self.student.email))
        response = self.client.post(self.url, data={
            'course_id': unicode(self.course.id),  # pylint: disable=no-member
            'old_mode': CourseMode.AUDIT,
            'new_mode': CourseMode.VERIFIED,
            'reason': 'Financial Assistance'
        })
        self.assertEqual(response.status_code, 200)
        self.assertIsNotNone(ManualEnrollmentAudit.get_manual_enrollment_by_email(self.student.email))
        self.assert_enrollment(CourseMode.VERIFIED)

    @ddt.data(
        ({}, r"The field '\w+' is required."),
        ({'course_id': 'bad course key'}, 'Could not parse course key.'),
        ({
            'course_id': 'course-v1:TestX+T101+2015',
            'old_mode': CourseMode.AUDIT,
            'new_mode': CourseMode.VERIFIED,
            'reason': ''
        }, 'Could not find enrollment for user'),
        ({
            'course_id': None,
            'old_mode': CourseMode.HONOR,
            'new_mode': CourseMode.VERIFIED,
            'reason': ''
        }, r'User \w+ is not enrolled with mode ' + CourseMode.HONOR),
        ({
            'course_id': None,
            'old_mode': CourseMode.AUDIT,
            'new_mode': CourseMode.CREDIT_MODE,
            'reason': ''
        }, "Specified course mode '{}' unavailable".format(CourseMode.CREDIT_MODE))
    )
    @ddt.unpack
    def test_change_enrollment_bad_data(self, data, error_message):
        # `self` isn't available from within the DDT declaration, so
        # assign the course ID here
        if 'course_id' in data and data['course_id'] is None:
            data['course_id'] = unicode(self.course.id)  # pylint: disable=no-member
        response = self.client.post(self.url, data)
        self.assertEqual(response.status_code, 400)
        self.assertIsNotNone(re.match(error_message, response.content))
        self.assert_enrollment(CourseMode.AUDIT)
        self.assertIsNone(ManualEnrollmentAudit.get_manual_enrollment_by_email(self.student.email))<|MERGE_RESOLUTION|>--- conflicted
+++ resolved
@@ -18,12 +18,8 @@
 from student.models import CourseEnrollment, ManualEnrollmentAudit, ENROLLED_TO_ENROLLED
 from student.roles import GlobalStaff, SupportStaffRole
 from student.tests.factories import UserFactory, CourseEnrollmentFactory
-from xmodule.modulestore.tests.django_utils import SharedModuleStoreTestCase
+from xmodule.modulestore.tests.django_utils import ModuleStoreTestCase, SharedModuleStoreTestCase
 from xmodule.modulestore.tests.factories import CourseFactory
-<<<<<<< HEAD
-from xmodule.modulestore.tests.django_utils import ModuleStoreTestCase
-=======
->>>>>>> bc121bfb
 
 
 class SupportViewTestCase(ModuleStoreTestCase):
@@ -148,12 +144,8 @@
         # Check that an initial filter is passed to the JavaScript client.
         url = reverse("support:certificates") + "?user=student@example.com&course_id=" + unicode(self.course.id)
         response = self.client.get(url)
-<<<<<<< HEAD
         self.assertContains(response, "userFilter: 'student@example.com'")
         self.assertContains(response, "courseFilter: '" + unicode(self.course.id) + "'")
-=======
-        self.assertContains(response, "userQuery: 'student@example.com'")
->>>>>>> bc121bfb
 
 
 @ddt.ddt
