--- conflicted
+++ resolved
@@ -21,22 +21,18 @@
       <li class="info"><a href="${reverse('info', args=[course.id])}" class="${url_class('info')}">Course Info</a></li>
 % if user.is_authenticated():
 % if settings.MITX_FEATURES.get('ENABLE_TEXTBOOK'):
-<<<<<<< HEAD
-      <li class="book"><a href="${reverse('book', args=[course.id])}" class="${url_class('book')}">Textbook</a></li>
+      % for index, textbook in enumerate(course.textbooks):
+          <li class="book"><a href="${reverse('book', args=[course.id, index])}" class="${url_class('book')}">${textbook.title}</a></li>
+      % endfor
 % endif
 % if settings.MITX_FEATURES.get('ENABLE_DISCUSSION_SERVICE'):
       <li class="discussion"><a href="${reverse('django_comment_client.forum.views.forum_form_discussion', args=[course.id, course.id.replace('/', '_').replace('.', '_')])}" class="${url_class('discussion')}">Discussion</a></li>
       <li class="news"><a href="${reverse('news', args=[course.id])}" class="${url_class('news')}">News</a></li>
 % endif 
-=======
-      % for index, textbook in enumerate(course.textbooks):
-          <li class="book"><a href="${reverse('book', args=[course.id, index])}" class="${url_class('book')}">${textbook.title}</a></li>
-      % endfor
-% endif 
+      
 % if settings.MITX_FEATURES.get('ENABLE_DISCUSSION'):
       <li class="discussion"><a href="${reverse('questions')}">Discussion</a></li>
 % endif
->>>>>>> 9aeec690
 % endif
 % if settings.WIKI_ENABLED:
       <li class="wiki"><a href="${reverse('course_wiki', args=[course.id])}" class="${url_class('wiki')}">Wiki</a></li>
