---
# LMS JavaScript tests (using RequireJS).
#
#
# To run all the tests and print results to the console:
#
#   js-test-tool run TEST_SUITE --use-firefox
#
# where `TEST_SUITE` is this file.
#
#
# To run the tests in your default browser ("dev mode"):
#
#   js-test-tool dev TEST_SUITE
#

test_suite_name: lms

test_runner: jasmine_requirejs

# Path prepended to source files in the coverage report (optional)
# For example, if the source path
# is "src/source.js" (relative to this YAML file)
# and the prepend path is "base/dir"
# then the coverage report will show
# "base/dir/src/source.js"
prepend_path: lms/static

# Paths to library JavaScript files (optional)
lib_paths:
    - xmodule_js/common_static/js/test/i18n.js
    - xmodule_js/common_static/coffee/src/ajax_prefix.js
    - xmodule_js/common_static/js/src/logger.js
    - xmodule_js/common_static/js/vendor/jasmine-jquery.js
    - xmodule_js/common_static/js/vendor/jasmine-imagediff.js
    - xmodule_js/common_static/js/vendor/require.js
    - js/RequireJS-namespace-undefine.js
    - xmodule_js/common_static/js/vendor/requirejs/text.js
    - xmodule_js/common_static/js/vendor/jquery.min.js
    - xmodule_js/common_static/js/vendor/jquery-ui.min.js
    - xmodule_js/common_static/js/vendor/jquery.cookie.js
    - xmodule_js/common_static/js/vendor/jquery.timeago.js
    - xmodule_js/common_static/js/vendor/flot/jquery.flot.js
    - xmodule_js/common_static/js/vendor/CodeMirror/codemirror.js
    - xmodule_js/common_static/js/vendor/URI.min.js
    - xmodule_js/common_static/js/vendor/jQuery-File-Upload/js/jquery.fileupload.js
    - xmodule_js/common_static/js/vendor/jQuery-File-Upload/js/jquery.iframe-transport.js
    - xmodule_js/common_static/js/vendor/url.min.js
    - xmodule_js/common_static/coffee/src/jquery.immediateDescendents.js
    - xmodule_js/common_static/js/xblock
    - xmodule_js/common_static/coffee/src/xblock
    - coffee/src/instructor_dashboard
    - xmodule_js/common_static/js/vendor/sinon-1.17.0.js
    - xmodule_js/src/capa/
    - xmodule_js/src/video/
    - xmodule_js/src/xmodule.js
    - xmodule_js/common_static/js/src/
    - xmodule_js/common_static/js/vendor/underscore-min.js
    - xmodule_js/common_static/js/vendor/underscore.string.min.js
    - xmodule_js/common_static/js/vendor/backbone-min.js
    - xmodule_js/common_static/js/vendor/backbone.paginator.min.js
    - xmodule_js/common_static/js/vendor/edxnotes/annotator-full.min.js
    - xmodule_js/common_static/js/test/i18n.js
    - xmodule_js/common_static/js/vendor/date.js
    - xmodule_js/common_static/js/vendor/moment.min.js
<<<<<<< HEAD
=======
    - xmodule_js/common_static/js/vendor/moment-with-locales.min.js
    - xmodule_js/common_static/common/js/utils/edx.utils.validate.js
    - xmodule_js/common_static/js/vendor/slick.core.js
    - xmodule_js/common_static/js/vendor/slick.grid.js
    - xmodule_js/common_static/js/vendor/jquery.event.drag-2.2.js
>>>>>>> fdeceb10

# Paths to source JavaScript files
src_paths:
    - js
    - coffee/src
    - common/js
    - teams/js
    - xmodule_js/common_static/coffee
    - support/js

# Paths to spec (test) JavaScript files
spec_paths:
    - js/spec
    - teams/js/spec
    - support/js/spec

# Paths to fixture files (optional)
# The fixture path will be set automatically when using jasmine-jquery.
# (https://github.com/velesin/jasmine-jquery)
#
# You can then access fixtures using paths relative to
# the test suite description:
#
#   loadFixtures('path/to/fixture/fixture.html');
#
fixture_paths:
    - js/fixtures
    - templates/instructor/instructor_dashboard_2
    - templates/dashboard
    - templates/edxnotes
    - templates/fields
    - templates/student_account
    - templates/student_profile
    - templates/verify_student
    - templates/file-upload.underscore
    - templates/components/header
    - templates/components/tabbed
    - templates/components/card
    - templates/financial-assistance/
    - js/fixtures/edxnotes
    - js/fixtures/search
    - templates/search
    - templates/discovery
    - common/templates
    - teams/templates
    - support/templates

requirejs:
  paths:
    main: js/spec/main

# Because require.js is responsible for loading all dependencies, we exclude
# all files from being included in <script> tags
exclude_from_page:
    - .*<|MERGE_RESOLUTION|>--- conflicted
+++ resolved
@@ -63,14 +63,11 @@
     - xmodule_js/common_static/js/test/i18n.js
     - xmodule_js/common_static/js/vendor/date.js
     - xmodule_js/common_static/js/vendor/moment.min.js
-<<<<<<< HEAD
-=======
     - xmodule_js/common_static/js/vendor/moment-with-locales.min.js
     - xmodule_js/common_static/common/js/utils/edx.utils.validate.js
     - xmodule_js/common_static/js/vendor/slick.core.js
     - xmodule_js/common_static/js/vendor/slick.grid.js
     - xmodule_js/common_static/js/vendor/jquery.event.drag-2.2.js
->>>>>>> fdeceb10
 
 # Paths to source JavaScript files
 src_paths:
